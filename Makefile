--- conflicted
+++ resolved
@@ -22,11 +22,7 @@
 
 .PHONY: test
 test:
-<<<<<<< HEAD
-	go test ./... -race -coverprofile=coverage.out -covermode=atomic -p 1 && go tool cover -func=coverage.out
-=======
 	go test ./... -race -coverprofile=coverage.out -covermode=atomic -p 2 -timeout=300s && go tool cover -func=coverage.out
->>>>>>> 230eeef5
 
 .PHONY: test-opa
 test-opa:
