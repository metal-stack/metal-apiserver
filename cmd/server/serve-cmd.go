package main

import (
	"context"
	"fmt"
	"log/slog"
	"net/http"
	"strings"
	"testing"
	"time"

	"connectrpc.com/connect"
	"github.com/alicebob/miniredis/v2"
	"github.com/avast/retry-go/v4"
	compress "github.com/klauspost/connect-compress/v2"
	"gopkg.in/rethinkdb/rethinkdb-go.v6"

	ipamv1 "github.com/metal-stack/go-ipam/api/v1"
	ipamv1connect "github.com/metal-stack/go-ipam/api/v1/apiv1connect"
	mdm "github.com/metal-stack/masterdata-api/pkg/client"
	"github.com/metal-stack/metal-apiserver/pkg/db/generic"
	"github.com/metal-stack/metal-apiserver/pkg/repository"
	"github.com/metal-stack/metal-apiserver/pkg/service"
	"github.com/metal-stack/metal-apiserver/pkg/test"

	tutil "github.com/metal-stack/metal-apiserver/pkg/tenant"

	"github.com/metal-stack/metal-lib/auditing"
	"github.com/metal-stack/v"
	"github.com/redis/go-redis/v9"
	"github.com/urfave/cli/v2"
)

func newServeCmd() *cli.Command {
	return &cli.Command{
		Name:  "serve",
		Usage: "start the api server",
		Flags: []cli.Flag{
			logLevelFlag,
			httpServerEndpointFlag,
			metricServerEndpointFlag,
			sessionSecretFlag,
			serverHttpUrlFlag,
			masterdataApiHostnameFlag,
			masterdataApiPortFlag,
			masterdataApiHmacFlag,
			masterdataApiCAPathFlag,
			masterdataApiCertPathFlag,
			masterdataApiCertKeyPathFlag,
			rethinkdbAddressesFlag,
			rethinkdbDBNameFlag,
			rethinkdbPasswordFlag,
			rethinkdbUserFlag,
			auditingTimescaleEnabledFlag,
			auditingTimescaleHostFlag,
			auditingTimescalePortFlag,
			auditingTimescaleDbFlag,
			auditingTimescaleUserFlag,
			auditingTimescalePasswordFlag,
			auditingTimescaleRetentionFlag,
			stageFlag,
			redisAddrFlag,
			redisPasswordFlag,
			adminsFlag,
			maxRequestsPerMinuteFlag,
			maxRequestsPerMinuteUnauthenticatedFlag,
			ipamGrpcEndpointFlag,
			ensureProviderTenantFlag,
			frontEndUrlFlag,
			oidcClientIdFlag,
			oidcClientSecretFlag,
			oidcDiscoveryUrlFlag,
			oidcEndSessionUrlFlag,
		},
		Action: func(ctx *cli.Context) error {
			log, err := createLogger(ctx)
			if err != nil {
				return fmt.Errorf("unable to create logger %w", err)
			}

			audit, err := createAuditingClient(ctx, log)
			if err != nil {
				return fmt.Errorf("unable to create auditing client: %w", err)
			}

			ipam, err := createIpamClient(ctx, log)
			if err != nil {
				return fmt.Errorf("unable to create ipam client: %w", err)
			}

			redisConfig, err := createRedisClients(ctx, log)
			if err != nil {
				return fmt.Errorf("unable to create redis clients: %w", err)
			}

			mc, err := createMasterdataClient(ctx, log)
			if err != nil {
				return fmt.Errorf("unable to create masterdata.client: %w", err)
			}

			connectOpts := rethinkdb.ConnectOpts{
				Addresses: ctx.StringSlice(rethinkdbAddressesFlag.Name),
				Database:  ctx.String(rethinkdbDBNameFlag.Name),
				Username:  ctx.String(rethinkdbUserFlag.Name),
				Password:  ctx.String(rethinkdbPasswordFlag.Name),
				MaxIdle:   10,
				MaxOpen:   20,
			}

			ds, err := generic.New(log.WithGroup("datastore"), connectOpts)
			if err != nil {
				return fmt.Errorf("unable to create datastore: %w", err)
			}

<<<<<<< HEAD
			err = repo.UnscopedProject().EnsureProviderProject(ctx.Context, providerTenant)
=======
			repo, err := repository.New(log, mc, ds, ipam, redisConfig.AsyncClient)
>>>>>>> 2e43d7b2
			if err != nil {
				return fmt.Errorf("unable to create repository: %w", err)
			}

			stage := ctx.String(stageFlag.Name)
			c := service.Config{
				HttpServerEndpoint:                  ctx.String(httpServerEndpointFlag.Name),
				MetricsServerEndpoint:               ctx.String(metricServerEndpointFlag.Name),
				Log:                                 log,
				Repository:                          repo,
				MasterClient:                        mc,
				Datastore:                           ds,
				IpamClient:                          ipam,
				ServerHttpURL:                       ctx.String(serverHttpUrlFlag.Name),
				FrontEndUrl:                         ctx.String(frontEndUrlFlag.Name),
				Auditing:                            audit,
				Stage:                               stage,
				RedisConfig:                         redisConfig,
				Admins:                              ctx.StringSlice(adminsFlag.Name),
				MaxRequestsPerMinuteToken:           ctx.Int(maxRequestsPerMinuteFlag.Name),
				MaxRequestsPerMinuteUnauthenticated: ctx.Int(maxRequestsPerMinuteUnauthenticatedFlag.Name),
				OIDCClientID:                        ctx.String(oidcClientIdFlag.Name),
				OIDCClientSecret:                    ctx.String(oidcClientSecretFlag.Name),
				OIDCDiscoveryURL:                    ctx.String(oidcDiscoveryUrlFlag.Name),
				OIDCEndSessionURL:                   ctx.String(oidcEndSessionUrlFlag.Name),
				IsStageDev:                          strings.EqualFold(stage, stageDEV),
			}

			if providerTenant := ctx.String(ensureProviderTenantFlag.Name); providerTenant != "" {
				err := tutil.EnsureProviderTenant(ctx.Context, c.MasterClient, providerTenant)
				if err != nil {
					return err
				}

				err = putil.EnsureProviderProject(ctx.Context, c.MasterClient, providerTenant)
				if err != nil {
					return err
				}

				log.Info("ensured provider tenant", "id", providerTenant)

				c.Admins = append(c.Admins, providerTenant)
			}

			log.Info("running api-server", "version", v.V, "http endpoint", c.HttpServerEndpoint)

			s := newServer(c)
			if err := s.Run(ctx.Context); err != nil {
				return fmt.Errorf("unable to execute server: %w", err)
			}

			return nil
		},
	}
}

// createMasterdataClient creates a client to the masterdata-api
func createMasterdataClient(cli *cli.Context, log *slog.Logger) (mdm.Client, error) {
	ctx, cancel := context.WithTimeout(cli.Context, 3*time.Second)
	defer cancel()

	client, err := mdm.NewClient(ctx,
		cli.String(masterdataApiHostnameFlag.Name),
		cli.Int(masterdataApiPortFlag.Name),
		cli.String(masterdataApiCertPathFlag.Name),
		cli.String(masterdataApiCertKeyPathFlag.Name),
		cli.String(masterdataApiCAPathFlag.Name),
		cli.String(masterdataApiHmacFlag.Name),
		false, // TLSSkipInsecure
		log.WithGroup("masterdata-client"),
	)
	if err != nil {
		return nil, err
	}

	log.Info("masterdata client initialized")

	return client, nil
}

// createAuditingClient creates a new auditing client
// Can return nil,nil if auditing is disabled!
func createAuditingClient(cli *cli.Context, log *slog.Logger) (auditing.Auditing, error) {
	const auditingComponent = "metal-stack.io"

	auditingEnabled := cli.Bool(auditingTimescaleEnabledFlag.Name)
	if !auditingEnabled {
		return nil, nil
	}

	auditingCfg := auditing.Config{
		Log:       log,
		Component: auditingComponent,
	}
	return auditing.NewTimescaleDB(auditingCfg, auditing.TimescaleDbConfig{
		Host:      cli.String(auditingTimescaleHostFlag.Name),
		Port:      cli.String(auditingTimescalePortFlag.Name),
		DB:        cli.String(auditingTimescaleDbFlag.Name),
		User:      cli.String(auditingTimescaleUserFlag.Name),
		Password:  cli.String(auditingTimescalePasswordFlag.Name),
		Retention: cli.String(auditingTimescaleRetentionFlag.Name),
	})
}

type RedisDatabase string

const (
	redisDatabaseTokens       RedisDatabase = "token"
	redisDatabaseRateLimiting RedisDatabase = "rate-limiter"
	redisDatabaseInvites      RedisDatabase = "invite"
	redisDatabaseAsync        RedisDatabase = "async"
)

func createRedisClients(cli *cli.Context, logger *slog.Logger) (*service.RedisConfig, error) {

	token, err := createRedisClient(cli, logger, redisDatabaseTokens)
	if err != nil {
		return nil, err
	}
	rate, err := createRedisClient(cli, logger, redisDatabaseRateLimiting)
	if err != nil {
		return nil, err
	}
	invite, err := createRedisClient(cli, logger, redisDatabaseInvites)
	if err != nil {
		return nil, err
	}
	async, err := createRedisClient(cli, logger, redisDatabaseAsync)
	if err != nil {
		return nil, err
	}
	return &service.RedisConfig{
		TokenClient:     token,
		RateLimitClient: rate,
		InviteClient:    invite,
		AsyncClient:     async,
	}, nil
}

func createRedisClient(cli *cli.Context, logger *slog.Logger, dbName RedisDatabase) (*redis.Client, error) {
	db := 0
	switch dbName {
	case redisDatabaseTokens:
		db = 0
	case redisDatabaseRateLimiting:
		db = 1
	case redisDatabaseInvites:
		db = 2
	case redisDatabaseAsync:
		db = 3
	default:
		return nil, fmt.Errorf("invalid db name: %s", dbName)
	}

	address := cli.String(redisAddrFlag.Name)
	password := cli.String(redisPasswordFlag.Name)

	// If we see performance Issues we can try this client
	// client, err := rueidis.NewClient(rueidis.ClientOption{InitAddress: c.RedisAddresses})
	// if err != nil {
	// 	return nil, err
	// }

	if address == "" {
		logger.Warn("no redis address given, start in-memory redis database")
		mr, _ := miniredis.Run()
		address = mr.Addr()
	}

	client := redis.NewClient(&redis.Options{
		Addr:       address,
		Password:   password,
		DB:         db,
		ClientName: "metal-apiserver",
	})
	pong, err := client.Ping(cli.Context).Result()
	if err != nil {
		return nil, fmt.Errorf("unable to create redis client: %w", err)
	}

	if strings.ToLower(pong) != "pong" {
		return nil, fmt.Errorf("unable to create redis client, did not get PONG result: %q", pong)
	}

	return client, nil
}

func createIpamClient(cli *cli.Context, log *slog.Logger) (ipamv1connect.IpamServiceClient, error) {
	ipamgrpcendpoint := cli.String(ipamGrpcEndpointFlag.Name)
	log.Info("create ipam client", "stage", cli.String(stageFlag.Name))
	if cli.String(stageFlag.Name) == stageDEV {
		log.Warn("ipam grpc endpoint not configured, starting in memory ipam service")
		ipam, _ := test.StartIpam(&testing.T{})
		return ipam, nil
	}

	ipamService := ipamv1connect.NewIpamServiceClient(
		http.DefaultClient,
		ipamgrpcendpoint,
		connect.WithGRPC(),
		compress.WithAll(compress.LevelBalanced),
	)

	err := retry.Do(func() error {
		version, err := ipamService.Version(cli.Context, connect.NewRequest(&ipamv1.VersionRequest{}))
		if err != nil {
			return err
		}
		log.Info("connected to ipam service", "version", version.Msg)
		return nil
	})

	if err != nil {
		log.Error("unable to connect to ipam service", "error", err)
		return nil, err
	}

	log.Info("ipam initialized")
	return ipamService, nil
}<|MERGE_RESOLUTION|>--- conflicted
+++ resolved
@@ -112,11 +112,7 @@
 				return fmt.Errorf("unable to create datastore: %w", err)
 			}
 
-<<<<<<< HEAD
-			err = repo.UnscopedProject().EnsureProviderProject(ctx.Context, providerTenant)
-=======
 			repo, err := repository.New(log, mc, ds, ipam, redisConfig.AsyncClient)
->>>>>>> 2e43d7b2
 			if err != nil {
 				return fmt.Errorf("unable to create repository: %w", err)
 			}
@@ -151,7 +147,7 @@
 					return err
 				}
 
-				err = putil.EnsureProviderProject(ctx.Context, c.MasterClient, providerTenant)
+				err = repo.UnscopedProject().EnsureProviderProject(ctx.Context, providerTenant)
 				if err != nil {
 					return err
 				}
