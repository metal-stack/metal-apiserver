package repository

import (
	"context"
	"errors"
<<<<<<< HEAD
	"fmt"
=======
>>>>>>> 2e43d7b2

	"connectrpc.com/connect"
	apiv2 "github.com/metal-stack/api/go/metalstack/api/v2"
	mdcv1 "github.com/metal-stack/masterdata-api/api/v1"
	"github.com/metal-stack/metal-apiserver/pkg/errorutil"
	tutil "github.com/metal-stack/metal-apiserver/pkg/tenant"
	"github.com/metal-stack/metal-lib/pkg/pointer"
	"google.golang.org/protobuf/types/known/wrapperspb"
)

// FIXME completely untested and incomplete

const (
	ProjectRoleAnnotation = "metal-stack.io/project-role"
	avatarURLAnnotation   = "avatarUrl"
)

type projectRepository struct {
	s     *Store
	scope *ProjectScope
}

func (r *projectRepository) ValidateCreate(ctx context.Context, req *apiv2.ProjectServiceCreateRequest) (*Validated[*apiv2.ProjectServiceCreateRequest], error) {
	return &Validated[*apiv2.ProjectServiceCreateRequest]{
		message: req,
	}, nil
}

func (r *projectRepository) ValidateUpdate(ctx context.Context, req *apiv2.ProjectServiceUpdateRequest) (*Validated[*apiv2.ProjectServiceUpdateRequest], error) {
	return &Validated[*apiv2.ProjectServiceUpdateRequest]{
		message: req,
	}, nil
}

func (r *projectRepository) ValidateDelete(ctx context.Context, req *mdcv1.Project) (*Validated[*mdcv1.Project], error) {
	return &Validated[*mdcv1.Project]{
		message: req,
	}, nil
}

func (r *projectRepository) Get(ctx context.Context, id string) (*mdcv1.Project, error) {
	resp, err := r.s.mdc.Project().Get(ctx, &mdcv1.ProjectGetRequest{Id: id})
	if err != nil {
		return nil, errorutil.Convert(err)
	}

	if resp.Project == nil || resp.Project.Meta == nil {
		return nil, errorutil.NotFound("project %q has no meta", id)
	}

	err = r.MatchScope(resp.Project)
	if err != nil {
		return nil, errorutil.Convert(err)
	}

	return resp.Project, nil
}

func (r *projectRepository) MatchScope(p *mdcv1.Project) error {
	if r.scope == nil {
		return nil
	}

	if r.scope.projectID == p.Meta.Id {
		return nil
	}

	return errorutil.NotFound("project:%s not found", p.Meta.Id)
}

func (r *projectRepository) Create(ctx context.Context, e *Validated[*apiv2.ProjectServiceCreateRequest]) (*mdcv1.Project, error) {
	return r.CreateWithID(ctx, e, "")
}

func (r *projectRepository) CreateWithID(ctx context.Context, e *Validated[*apiv2.ProjectServiceCreateRequest], id string) (*mdcv1.Project, error) {
	ann := map[string]string{}

	if e.message.AvatarUrl != nil {
		ann[avatarURLAnnotation] = *e.message.AvatarUrl
	}

	project := &mdcv1.Project{
		Meta: &mdcv1.Meta{
			Annotations: ann,
			Id:          id,
		},
		Name:        e.message.Name,
		Description: e.message.Description,
		TenantId:    e.message.Login,
	}

	resp, err := r.s.mdc.Project().Create(ctx, &mdcv1.ProjectCreateRequest{Project: project})
	if err != nil {
		return nil, errorutil.Convert(err)
	}

	return resp.Project, nil
}

func (r *projectRepository) Update(ctx context.Context, e *Validated[*apiv2.ProjectServiceUpdateRequest]) (*mdcv1.Project, error) {
	panic("unimplemented")
}

func (r *projectRepository) Delete(ctx context.Context, e *Validated[*mdcv1.Project]) (*mdcv1.Project, error) {
	panic("unimplemented")
}

func (r *projectRepository) Find(ctx context.Context, query *apiv2.ProjectServiceListRequest) (*mdcv1.Project, error) {
	panic("unimplemented")
}

func (r *projectRepository) List(ctx context.Context, query *apiv2.ProjectServiceListRequest) ([]*mdcv1.Project, error) {
	panic("unimplemented")
}

func (t *projectRepository) Member() ProjectMember {
	return &projectMemberRepository{
		r:     t.r,
		scope: t.scope,
	}
}

func (r *projectRepository) ConvertToInternal(p *apiv2.Project) (*mdcv1.Project, error) {
	meta := &mdcv1.Meta{
		Id:          p.Uuid,
		CreatedTime: p.Meta.CreatedAt,
		UpdatedTime: p.Meta.UpdatedAt,
	}
	if p.AvatarUrl != nil {
		meta.Annotations["avatarUrl"] = *p.AvatarUrl
	}
	return &mdcv1.Project{
		Meta:        meta,
		Name:        p.Name,
		Description: p.Description,
		TenantId:    p.Tenant,
	}, nil
}

<<<<<<< HEAD
=======
// FIXME copied over from pkg/project/project.go
// remove there once all services are converted to repo
const (
	avatarURLAnnotation = "avatarUrl"
)

>>>>>>> 2e43d7b2
func (r *projectRepository) ConvertToProto(p *mdcv1.Project) (*apiv2.Project, error) {
	if p.Meta == nil {
		return nil, errors.New("project meta is nil")
	}
	avatarUrl := p.Meta.Annotations[avatarURLAnnotation]

	return &apiv2.Project{
		Uuid:        p.Meta.Id,
		Name:        p.Name,
		Description: p.Description,
		Tenant:      p.TenantId,
<<<<<<< HEAD
		Meta: &apiv2.Meta{
			CreatedAt: p.Meta.CreatedTime,
			UpdatedAt: p.Meta.UpdatedTime,
		},
		AvatarUrl: &avatarUrl,
	}, nil

}

func ProjectRoleFromMap(annotations map[string]string) apiv2.ProjectRole {
	if annotations == nil {
		return apiv2.ProjectRole_PROJECT_ROLE_UNSPECIFIED
	}

	var (
		annotation  = annotations[ProjectRoleAnnotation]
		projectRole = apiv2.ProjectRole(apiv2.ProjectRole_value[annotation])
	)

	return projectRole
}

func ToProject(p *mdcv1.Project) (*apiv2.Project, error) {
	if p.Meta == nil {
		return nil, fmt.Errorf("project meta is nil")
	}

	avatarUrl := p.Meta.Annotations[avatarURLAnnotation]

	return &apiv2.Project{
		Uuid:        p.Meta.Id,
		Name:        p.Name,
		Description: p.Description,
		Tenant:      p.TenantId,
=======
>>>>>>> 2e43d7b2
		Meta: &apiv2.Meta{
			CreatedAt: p.Meta.CreatedTime,
			UpdatedAt: p.Meta.UpdatedTime,
		},
		AvatarUrl: &avatarUrl,
	}, nil
}

// func (r *projectRepository) GetMember(ctx context.Context, projectID, tenantID string) (*mdcv1.ProjectMember, *mdcv1.Project, error) {
// 	getResp, err := r.r.mdc.Project().Get(ctx, &mdcv1.ProjectGetRequest{
// 		Id: projectID,
// 	})
// 	if err != nil {
// 		return nil, nil, connect.NewError(connect.CodeInternal, fmt.Errorf("no project found with id %q: %w", projectID, err))
// 	}

// 	memberships, err := r.r.mdc.ProjectMember().Find(ctx, &mdcv1.ProjectMemberFindRequest{
// 		ProjectId: &projectID,
// 		TenantId:  &tenantID,
// 	})
// 	if err != nil {
// 		return nil, nil, connect.NewError(connect.CodeInternal, err)
// 	}

// 	switch len(memberships.ProjectMembers) {
// 	case 0:
// 		return nil, nil, connect.NewError(connect.CodeNotFound, fmt.Errorf("tenant %s is not a member of project %s", tenantID, projectID))
// 	case 1:
// 		// fallthrough
// 	default:
// 		return nil, nil, connect.NewError(connect.CodeInternal, fmt.Errorf("found multiple membership associations for a member to a project"))
// 	}

// 	return memberships.GetProjectMembers()[0], getResp.Project, nil
// }

<<<<<<< HEAD
// type DefaultProjectRequirement bool

// const (
// 	DefaultProjectRequired    DefaultProjectRequirement = true
// 	DefaultProjectNotRequired DefaultProjectRequirement = false
// )

type ProjectsAndTenants struct {
	Projects       []*apiv2.Project
	DefaultProject *apiv2.Project
	Tenants        []*apiv2.Tenant
	DefaultTenant  *apiv2.Tenant
	ProjectRoles   map[string]apiv2.ProjectRole
	TenantRoles    map[string]apiv2.TenantRole
}

// GetProjectsAndTenants returns all projects and tenants that the user is participating in
func (r *projectRepository) GetProjectsAndTenants(ctx context.Context, userId string) (*ProjectsAndTenants, error) {
	var (
		projectRoles   = map[string]apiv2.ProjectRole{}
		projects       []*apiv2.Project
		defaultProject *apiv2.Project

		tenantRoles   = map[string]apiv2.TenantRole{}
		tenants       []*apiv2.Tenant
		defaultTenant *apiv2.Tenant
	)

	projectResp, err := r.r.mdc.Tenant().FindParticipatingProjects(ctx, &mdcv1.FindParticipatingProjectsRequest{TenantId: userId, IncludeInherited: pointer.Pointer(true)})
	if err != nil {
		return nil, err
	}

	tenantResp, err := r.r.mdc.Tenant().FindParticipatingTenants(ctx, &mdcv1.FindParticipatingTenantsRequest{TenantId: userId, IncludeInherited: pointer.Pointer(true)})
	if err != nil {
		return nil, err
	}

	for _, projectWithAnnotations := range projectResp.Projects {
		p := projectWithAnnotations.Project

		apip, err := ToProject(p)
		if err != nil {
			return nil, fmt.Errorf("unable to convert project %w", err)
		}

		projects = append(projects, apip)

		var (
			projectRole = ProjectRoleFromMap(projectWithAnnotations.ProjectAnnotations)
			tenantRole  = tutil.TenantRoleFromMap(projectWithAnnotations.TenantAnnotations)
		)

		switch {
		case projectRole == apiv2.ProjectRole_PROJECT_ROLE_OWNER, tenantRole == apiv2.TenantRole_TENANT_ROLE_OWNER:
			projectRole = apiv2.ProjectRole_PROJECT_ROLE_OWNER
		case projectRole == apiv2.ProjectRole_PROJECT_ROLE_EDITOR, tenantRole == apiv2.TenantRole_TENANT_ROLE_EDITOR:
			projectRole = apiv2.ProjectRole_PROJECT_ROLE_EDITOR
		case projectRole == apiv2.ProjectRole_PROJECT_ROLE_VIEWER, tenantRole == apiv2.TenantRole_TENANT_ROLE_VIEWER:
			projectRole = apiv2.ProjectRole_PROJECT_ROLE_VIEWER
		case tenantRole == apiv2.TenantRole_TENANT_ROLE_GUEST:
			// user has no access to this project, ignore
			continue
		default:
			// no roles associated with either tenant or project
			continue
		}

		projectRoles[p.Meta.GetId()] = projectRole
	}

	for _, tenantWithAnnotations := range tenantResp.Tenants {
		t := tenantWithAnnotations.Tenant

		apit := tutil.ConvertFromTenant(t)

		if t.Meta.Id == userId {
			defaultTenant = apit
		}

		tenants = append(tenants, apit)

		var (
			projectRole = ProjectRoleFromMap(tenantWithAnnotations.ProjectAnnotations)
			tenantRole  = tutil.TenantRoleFromMap(tenantWithAnnotations.TenantAnnotations)
		)

		if tenantRole == apiv2.TenantRole_TENANT_ROLE_UNSPECIFIED && projectRole > 0 {
			tenantRole = apiv2.TenantRole_TENANT_ROLE_GUEST
		}

		tenantRoles[t.Meta.GetId()] = tenantRole
	}

	if defaultTenant == nil {
		return nil, fmt.Errorf("unable to find a default tenant for user: %s", userId)
	}

	return &ProjectsAndTenants{
		Tenants:        tenants,
		Projects:       projects,
		DefaultTenant:  defaultTenant,
		DefaultProject: defaultProject,
		ProjectRoles:   projectRoles,
		TenantRoles:    tenantRoles,
	}, nil
}

func (r *projectRepository) EnsureProviderProject(ctx context.Context, providerTenantID string) error {
	ensureMembership := func(projectId string) error {
		_, err := r.r.Project(projectId).Member().Get(ctx, providerTenantID)
		if err == nil {
			return nil
		}
		if connect.CodeOf(err) != connect.CodeNotFound {
			return err
		}

		_, err = r.r.mdc.ProjectMember().Create(ctx, &mdcv1.ProjectMemberCreateRequest{
			ProjectMember: &mdcv1.ProjectMember{
				Meta: &mdcv1.Meta{
					Annotations: map[string]string{
						ProjectRoleAnnotation: apiv2.ProjectRole_PROJECT_ROLE_OWNER.String(),
					},
				},
				ProjectId: projectId,
				TenantId:  providerTenantID,
			},
		})

		return err
	}

	resp, err := r.r.mdc.Project().Find(ctx, &mdcv1.ProjectFindRequest{
		TenantId: wrapperspb.String(providerTenantID),
	})
	if err != nil {
		return fmt.Errorf("unable to get find project %q: %w", providerTenantID, err)
	}

	if len(resp.Projects) > 0 {
		return ensureMembership(resp.Projects[0].Meta.Id)
	}

	project, err := r.r.mdc.Project().Create(ctx, &mdcv1.ProjectCreateRequest{
		Project: &mdcv1.Project{
			Name:        "Default Project",
			TenantId:    providerTenantID,
			Description: "Default project of " + providerTenantID,
		},
	})
	if err != nil {
		return fmt.Errorf("unable to create project: %w", err)
	}

	return ensureMembership(project.Project.Meta.Id)
=======
>>>>>>> 2e43d7b2
}<|MERGE_RESOLUTION|>--- conflicted
+++ resolved
@@ -3,10 +3,7 @@
 import (
 	"context"
 	"errors"
-<<<<<<< HEAD
 	"fmt"
-=======
->>>>>>> 2e43d7b2
 
 	"connectrpc.com/connect"
 	apiv2 "github.com/metal-stack/api/go/metalstack/api/v2"
@@ -124,7 +121,7 @@
 
 func (t *projectRepository) Member() ProjectMember {
 	return &projectMemberRepository{
-		r:     t.r,
+		r:     t.s,
 		scope: t.scope,
 	}
 }
@@ -146,15 +143,6 @@
 	}, nil
 }
 
-<<<<<<< HEAD
-=======
-// FIXME copied over from pkg/project/project.go
-// remove there once all services are converted to repo
-const (
-	avatarURLAnnotation = "avatarUrl"
-)
-
->>>>>>> 2e43d7b2
 func (r *projectRepository) ConvertToProto(p *mdcv1.Project) (*apiv2.Project, error) {
 	if p.Meta == nil {
 		return nil, errors.New("project meta is nil")
@@ -166,7 +154,6 @@
 		Name:        p.Name,
 		Description: p.Description,
 		Tenant:      p.TenantId,
-<<<<<<< HEAD
 		Meta: &apiv2.Meta{
 			CreatedAt: p.Meta.CreatedTime,
 			UpdatedAt: p.Meta.UpdatedTime,
@@ -201,8 +188,6 @@
 		Name:        p.Name,
 		Description: p.Description,
 		Tenant:      p.TenantId,
-=======
->>>>>>> 2e43d7b2
 		Meta: &apiv2.Meta{
 			CreatedAt: p.Meta.CreatedTime,
 			UpdatedAt: p.Meta.UpdatedTime,
@@ -239,7 +224,6 @@
 // 	return memberships.GetProjectMembers()[0], getResp.Project, nil
 // }
 
-<<<<<<< HEAD
 // type DefaultProjectRequirement bool
 
 // const (
@@ -268,12 +252,12 @@
 		defaultTenant *apiv2.Tenant
 	)
 
-	projectResp, err := r.r.mdc.Tenant().FindParticipatingProjects(ctx, &mdcv1.FindParticipatingProjectsRequest{TenantId: userId, IncludeInherited: pointer.Pointer(true)})
+	projectResp, err := r.s.mdc.Tenant().FindParticipatingProjects(ctx, &mdcv1.FindParticipatingProjectsRequest{TenantId: userId, IncludeInherited: pointer.Pointer(true)})
 	if err != nil {
 		return nil, err
 	}
 
-	tenantResp, err := r.r.mdc.Tenant().FindParticipatingTenants(ctx, &mdcv1.FindParticipatingTenantsRequest{TenantId: userId, IncludeInherited: pointer.Pointer(true)})
+	tenantResp, err := r.s.mdc.Tenant().FindParticipatingTenants(ctx, &mdcv1.FindParticipatingTenantsRequest{TenantId: userId, IncludeInherited: pointer.Pointer(true)})
 	if err != nil {
 		return nil, err
 	}
@@ -350,7 +334,7 @@
 
 func (r *projectRepository) EnsureProviderProject(ctx context.Context, providerTenantID string) error {
 	ensureMembership := func(projectId string) error {
-		_, err := r.r.Project(projectId).Member().Get(ctx, providerTenantID)
+		_, err := r.s.Project(projectId).Member().Get(ctx, providerTenantID)
 		if err == nil {
 			return nil
 		}
@@ -358,7 +342,7 @@
 			return err
 		}
 
-		_, err = r.r.mdc.ProjectMember().Create(ctx, &mdcv1.ProjectMemberCreateRequest{
+		_, err = r.s.mdc.ProjectMember().Create(ctx, &mdcv1.ProjectMemberCreateRequest{
 			ProjectMember: &mdcv1.ProjectMember{
 				Meta: &mdcv1.Meta{
 					Annotations: map[string]string{
@@ -373,7 +357,7 @@
 		return err
 	}
 
-	resp, err := r.r.mdc.Project().Find(ctx, &mdcv1.ProjectFindRequest{
+	resp, err := r.s.mdc.Project().Find(ctx, &mdcv1.ProjectFindRequest{
 		TenantId: wrapperspb.String(providerTenantID),
 	})
 	if err != nil {
@@ -384,7 +368,7 @@
 		return ensureMembership(resp.Projects[0].Meta.Id)
 	}
 
-	project, err := r.r.mdc.Project().Create(ctx, &mdcv1.ProjectCreateRequest{
+	project, err := r.s.mdc.Project().Create(ctx, &mdcv1.ProjectCreateRequest{
 		Project: &mdcv1.Project{
 			Name:        "Default Project",
 			TenantId:    providerTenantID,
@@ -396,6 +380,4 @@
 	}
 
 	return ensureMembership(project.Project.Meta.Id)
-=======
->>>>>>> 2e43d7b2
 }