--- conflicted
+++ resolved
@@ -366,9 +366,6 @@
 }
 
 func (r *networkRepository) prefixesOverlapping(ctx context.Context, prefixes []string) error {
-<<<<<<< HEAD
-	allNetworks, err := r.list(ctx, &apiv2.NetworkQuery{})
-=======
 	if len(prefixes) == 0 {
 		return nil
 	}
@@ -386,7 +383,6 @@
 	}
 
 	allNetworks, err := r.List(ctx, &apiv2.NetworkQuery{})
->>>>>>> a10daebf
 	if err != nil {
 		return errorutil.Convert(err)
 	}
@@ -503,18 +499,11 @@
 		destPrefixAfs       metal.AddressFamilies
 	)
 
-<<<<<<< HEAD
-	prefixesToBeRemoved, prefixesToBeAdded, err = r.calculatePrefixDifferences(ctx, nw, req.Prefixes)
-=======
 	prefixesToBeRemoved, prefixesToBeAdded, err = r.calculatePrefixDifferences(old, req.Prefixes)
->>>>>>> a10daebf
 	if err != nil {
 		return errorutil.Convert(err)
 	}
 
-<<<<<<< HEAD
-	r.s.log.Debug("validate update", "old parent", nw.ParentNetworkID, "prefixes to remove", prefixesToBeRemoved, "prefixes to add", prefixesToBeAdded)
-=======
 	err = r.arePrefixesEmpty(ctx, prefixesToBeRemoved)
 	if err != nil {
 		return nil, errorutil.Convert(err)
@@ -525,7 +514,6 @@
 	}
 
 	r.r.log.Debug("validate update", "old parent", old.ParentNetworkID, "prefixes to remove", prefixesToBeRemoved, "prefixes to add", prefixesToBeAdded)
->>>>>>> a10daebf
 	// Do not allow to change prefixes on child networks
 	if nw.ParentNetworkID != "" && (len(prefixesToBeRemoved) > 0 || len(prefixesToBeAdded) > 0) {
 		return errorutil.InvalidArgument("cannot change prefixes in child networks")
