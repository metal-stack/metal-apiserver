--- conflicted
+++ resolved
@@ -24,7 +24,7 @@
 }
 
 func (t *tenantRepository) ValidateDelete(ctx context.Context, e *mdcv1.Tenant) (*Validated[*mdcv1.Tenant], error) {
-	projects, err := t.r.UnscopedProject().List(ctx, &apiv2.ProjectServiceListRequest{
+	projects, err := t.s.UnscopedProject().List(ctx, &apiv2.ProjectServiceListRequest{
 		Tenant: &e.Meta.Id,
 	})
 	if err != nil {
@@ -83,11 +83,7 @@
 		tenant.Description = *c.message.Description
 	}
 
-<<<<<<< HEAD
-	resp, err := t.r.mdc.Tenant().Create(ctx, &mdcv1.TenantCreateRequest{Tenant: tenant})
-=======
-	resp, err := t.s.mdc.Tenant().Create(ctx, &v1.TenantCreateRequest{Tenant: tenant})
->>>>>>> 2e43d7b2
+	resp, err := t.s.mdc.Tenant().Create(ctx, &mdcv1.TenantCreateRequest{Tenant: tenant})
 	if err != nil {
 		return nil, errorutil.Convert(err)
 	}
@@ -103,14 +99,9 @@
 	panic("unimplemented")
 }
 
-<<<<<<< HEAD
 func (t *tenantRepository) Get(ctx context.Context, id string) (*mdcv1.Tenant, error) {
-	resp, err := t.r.mdc.Tenant().Get(ctx, &mdcv1.TenantGetRequest{Id: id})
-=======
-// Get implements Tenant.
-func (t *tenantRepository) Get(ctx context.Context, id string) (*v1.Tenant, error) {
-	resp, err := t.s.mdc.Tenant().Get(ctx, &v1.TenantGetRequest{Id: id})
->>>>>>> 2e43d7b2
+	resp, err := t.s.mdc.Tenant().Get(ctx, &mdcv1.TenantGetRequest{Id: id})
+	// Get implements Tenant.
 	if err != nil {
 		return nil, errorutil.Convert(err)
 	}
@@ -141,13 +132,13 @@
 
 func (t *tenantRepository) Member(tenantID string) TenantMember {
 	return &tenantMemberRepository{
-		r:     t.r,
+		r:     t.s,
 		scope: &TenantScope{tenantID: tenantID},
 	}
 }
 
 func (t *tenantRepository) ListTenantMembers(ctx context.Context, tenant string, includeInherited bool) ([]*mdcv1.TenantWithMembershipAnnotations, error) {
-	resp, err := t.r.mdc.Tenant().ListTenantMembers(ctx, &mdcv1.ListTenantMembersRequest{
+	resp, err := t.s.mdc.Tenant().ListTenantMembers(ctx, &mdcv1.ListTenantMembersRequest{
 		TenantId:         tenant,
 		IncludeInherited: pointer.Pointer(includeInherited),
 	})
@@ -159,7 +150,7 @@
 }
 
 func (r *tenantRepository) FindParticipatingTenants(ctx context.Context, tenant string, includeInherited bool) ([]*mdcv1.TenantWithMembershipAnnotations, error) {
-	resp, err := r.r.mdc.Tenant().FindParticipatingTenants(ctx, &mdcv1.FindParticipatingTenantsRequest{
+	resp, err := r.s.mdc.Tenant().FindParticipatingTenants(ctx, &mdcv1.FindParticipatingTenantsRequest{
 		TenantId:         tenant,
 		IncludeInherited: pointer.Pointer(includeInherited),
 	})
