--- conflicted
+++ resolved
@@ -17,41 +17,34 @@
 	s *Store
 }
 
-<<<<<<< HEAD
-func (t *tenantRepository) ValidateCreate(ctx context.Context, create *apiv2.TenantServiceCreateRequest) (*Validated[*apiv2.TenantServiceCreateRequest], error) {
-	return &Validated[*apiv2.TenantServiceCreateRequest]{
-		message: create,
-	}, nil
+func (t *tenantRepository) validateCreate(ctx context.Context, create *apiv2.TenantServiceCreateRequest) error {
+	return nil
 }
 
-func (t *tenantRepository) ValidateDelete(ctx context.Context, e *mdcv1.Tenant) (*Validated[*mdcv1.Tenant], error) {
+func (t *tenantRepository) validateDelete(ctx context.Context, e *mdcv1.Tenant) error {
 	projects, err := t.s.UnscopedProject().List(ctx, &apiv2.ProjectServiceListRequest{
 		Tenant: &e.Meta.Id,
 	})
 	if err != nil {
-		return nil, errorutil.Convert(err)
+		return errorutil.Convert(err)
 	}
 
 	if len(projects) > 0 {
-		return nil, connect.NewError(connect.CodeFailedPrecondition, fmt.Errorf("there are still projects associated with this tenant, you need to delete them first"))
+		return connect.NewError(connect.CodeFailedPrecondition, fmt.Errorf("there are still projects associated with this tenant, you need to delete them first"))
 	}
 
-	return &Validated[*mdcv1.Tenant]{
-		message: e,
-	}, nil
+	return nil
 }
 
-func (t *tenantRepository) ValidateUpdate(ctx context.Context, msg *apiv2.TenantServiceUpdateRequest) (*Validated[*apiv2.TenantServiceUpdateRequest], error) {
-	return &Validated[*apiv2.TenantServiceUpdateRequest]{
-		message: msg,
-	}, nil
+func (t *tenantRepository) validateUpdate(ctx context.Context, msg *apiv2.TenantServiceUpdateRequest, _ *mdcv1.Tenant) error {
+	return nil
 }
 
-func (t *tenantRepository) Create(ctx context.Context, c *Validated[*apiv2.TenantServiceCreateRequest]) (*mdcv1.Tenant, error) {
-	return t.CreateWithID(ctx, c, "")
+func (t *tenantRepository) create(ctx context.Context, rq *apiv2.TenantServiceCreateRequest) (*mdcv1.Tenant, error) {
+	return t.CreateWithID(ctx, rq, "")
 }
 
-func (t *tenantRepository) CreateWithID(ctx context.Context, c *Validated[*apiv2.TenantServiceCreateRequest], id string) (*mdcv1.Tenant, error) {
+func (t *tenantRepository) CreateWithID(ctx context.Context, c *apiv2.TenantServiceCreateRequest, id string) (*mdcv1.Tenant, error) {
 	tok, ok := token.TokenFromContext(ctx)
 
 	if !ok || tok == nil {
@@ -62,49 +55,26 @@
 		tutil.TagCreator: tok.UserId,
 	}
 
-	if c.message.Email != nil {
-		ann[tutil.TagEmail] = *c.message.Email
+	if c.Email != nil {
+		ann[tutil.TagEmail] = *c.Email
 	}
-	if c.message.AvatarUrl != nil {
-		ann[tutil.TagAvatarURL] = *c.message.AvatarUrl
+	if c.AvatarUrl != nil {
+		ann[tutil.TagAvatarURL] = *c.AvatarUrl
 	}
-	if c.message.PhoneNumber != nil {
-		ann[tutil.TagPhoneNumber] = *c.message.PhoneNumber
+	if c.PhoneNumber != nil {
+		ann[tutil.TagPhoneNumber] = *c.PhoneNumber
 	}
 
 	tenant := &mdcv1.Tenant{
 		Meta: &mdcv1.Meta{
 			Id:          id,
 			Annotations: ann,
-=======
-// ValidateCreate implements Tenant.
-func (t *tenantRepository) validateCreate(ctx context.Context, create *apiv2.TenantServiceCreateRequest) error {
-	return nil
-}
-
-// ValidateDelete implements Tenant.
-func (t *tenantRepository) validateDelete(ctx context.Context, e *mdcv1.Tenant) error {
-	return nil
-}
-
-// ValidateUpdate implements Tenant.
-func (t *tenantRepository) validateUpdate(ctx context.Context, msg *apiv2.TenantServiceUpdateRequest, _ *mdcv1.Tenant) error {
-	return nil
-}
-
-// Create implements Tenant.
-func (t *tenantRepository) create(ctx context.Context, rq *apiv2.TenantServiceCreateRequest) (*mdcv1.Tenant, error) {
-	// FIXME howto set the avatarurl during create ??
-	tenant := &mdcv1.Tenant{
-		Meta: &mdcv1.Meta{
-			Id: rq.Name,
->>>>>>> 96d78eaf
 		},
-		Name: rq.Name,
+		Name: c.Name,
 	}
 
-	if rq.Description != nil {
-		tenant.Description = *rq.Description
+	if c.Description != nil {
+		tenant.Description = *c.Description
 	}
 
 	resp, err := t.s.mdc.Tenant().Create(ctx, &mdcv1.TenantCreateRequest{Tenant: tenant})
@@ -115,33 +85,16 @@
 	return resp.Tenant, nil
 }
 
-<<<<<<< HEAD
-func (t *tenantRepository) Delete(ctx context.Context, e *Validated[*mdcv1.Tenant]) (*mdcv1.Tenant, error) {
-	panic("unimplemented")
-}
-
-func (t *tenantRepository) Find(ctx context.Context, query *apiv2.TenantServiceListRequest) (*mdcv1.Tenant, error) {
-	panic("unimplemented")
-}
-
-func (t *tenantRepository) Get(ctx context.Context, id string) (*mdcv1.Tenant, error) {
-	resp, err := t.s.mdc.Tenant().Get(ctx, &mdcv1.TenantGetRequest{Id: id})
-	// Get implements Tenant.
-=======
-// Delete implements Tenant.
 func (t *tenantRepository) delete(ctx context.Context, e *mdcv1.Tenant) error {
 	panic("unimplemented")
 }
 
-// Find implements Tenant.
 func (t *tenantRepository) find(ctx context.Context, query *apiv2.TenantServiceListRequest) (*mdcv1.Tenant, error) {
 	panic("unimplemented")
 }
 
-// Get implements Tenant.
 func (t *tenantRepository) get(ctx context.Context, id string) (*mdcv1.Tenant, error) {
 	resp, err := t.s.mdc.Tenant().Get(ctx, &mdcv1.TenantGetRequest{Id: id})
->>>>>>> 96d78eaf
 	if err != nil {
 		return nil, errorutil.Convert(err)
 	}
@@ -149,55 +102,46 @@
 	return resp.Tenant, nil
 }
 
-<<<<<<< HEAD
-func (t *tenantRepository) List(ctx context.Context, query *apiv2.TenantServiceListRequest) ([]*mdcv1.Tenant, error) {
-=======
-// List implements Tenant.
 func (t *tenantRepository) list(ctx context.Context, query *apiv2.TenantServiceListRequest) ([]*mdcv1.Tenant, error) {
->>>>>>> 96d78eaf
 	panic("unimplemented")
 }
 
 // MatchScope implements Tenant.
-<<<<<<< HEAD
-func (t *tenantRepository) MatchScope(e *mdcv1.Tenant) error {
-	panic("unimplemented")
-}
-
-func (t *tenantRepository) Update(ctx context.Context, msg *Validated[*apiv2.TenantServiceUpdateRequest]) (*mdcv1.Tenant, error) {
-	panic("unimplemented")
-}
-
-func (t *tenantRepository) ConvertToInternal(msg *apiv2.Tenant) (*mdcv1.Tenant, error) {
-	panic("unimplemented")
-}
-
-func (t *tenantRepository) ConvertToProto(e *mdcv1.Tenant) (*apiv2.Tenant, error) {
-=======
 func (t *tenantRepository) matchScope(e *mdcv1.Tenant) bool {
 	panic("unimplemented")
 }
 
-// Update implements Tenant.
 func (t *tenantRepository) update(ctx context.Context, e *mdcv1.Tenant, msg *apiv2.TenantServiceUpdateRequest) (*mdcv1.Tenant, error) {
 	panic("unimplemented")
 }
 
-// ConvertToInternal implements Tenant.
 func (t *tenantRepository) convertToInternal(msg *apiv2.Tenant) (*mdcv1.Tenant, error) {
 	panic("unimplemented")
 }
 
-// ConvertToProto implements Tenant.
 func (t *tenantRepository) convertToProto(e *mdcv1.Tenant) (*apiv2.Tenant, error) {
->>>>>>> 96d78eaf
 	panic("unimplemented")
 }
 
-func (t *tenantRepository) Member(tenantID string) TenantMember {
-	return &tenantMemberRepository{
-		r:     t.s,
-		scope: &TenantScope{tenantID: tenantID},
+func (r *tenantRepository) Member(tenantID string) TenantMember {
+	return r.tenantMember(&TenantScope{
+		tenantID: tenantID,
+	})
+}
+
+func (r *tenantRepository) UnscopedMember() TenantMember {
+	return r.tenantMember(nil)
+}
+
+func (r *tenantRepository) tenantMember(scope *TenantScope) TenantMember {
+	repository := &tenantMemberRepository{
+		s:     r.s,
+		scope: scope,
+	}
+
+	return &store[*tenantMemberRepository, *mdcv1.TenantMember, *mdcv1.TenantMember, *TenantMemberCreateRequest, *TenantMemberUpdateRequest, *TenantMemberQuery]{
+		repository: repository,
+		typed:      repository,
 	}
 }
 
