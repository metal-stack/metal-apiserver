package repository

import (
	"context"
	"encoding/json"
	"errors"
	"fmt"
	"net/netip"
	"slices"
	"strings"

	"connectrpc.com/connect"
	"github.com/hibiken/asynq"
	adminv2 "github.com/metal-stack/api/go/metalstack/admin/v2"
	apiv2 "github.com/metal-stack/api/go/metalstack/api/v2"
	ipamv1 "github.com/metal-stack/go-ipam/api/v1"
	asyncclient "github.com/metal-stack/metal-apiserver/pkg/async/client"
	"github.com/metal-stack/metal-apiserver/pkg/db/generic"
	"github.com/metal-stack/metal-apiserver/pkg/db/metal"
<<<<<<< HEAD
=======
	"github.com/metal-stack/metal-apiserver/pkg/db/queries"
	"github.com/metal-stack/metal-apiserver/pkg/errorutil"
	"github.com/metal-stack/metal-lib/pkg/pointer"
	"google.golang.org/protobuf/types/known/timestamppb"
>>>>>>> 956e5e47
)

type networkRepository struct {
	s     *Store
	scope *ProjectScope
}

<<<<<<< HEAD
func (r *networkRepository) validateCreate(ctx context.Context, req *apiv2.NetworkServiceCreateRequest) error {
	return nil
}

func (r *networkRepository) validateUpdate(ctx context.Context, req *apiv2.NetworkServiceUpdateRequest, _ *metal.Network) error {
	return nil
}

func (r *networkRepository) validateDelete(ctx context.Context, req *metal.Network) error {
	return nil
}

func (r *networkRepository) get(ctx context.Context, id string) (*metal.Network, error) {
	nw, err := r.s.ds.Network().Get(ctx, id)
=======
func (r *networkRepository) Get(ctx context.Context, id string) (*metal.Network, error) {
	nw, err := r.r.ds.Network().Get(ctx, id)
>>>>>>> 956e5e47
	if err != nil {
		return nil, err
	}

<<<<<<< HEAD
	if nw.Shared || nw.PrivateSuper || nw.ProjectID == "" {
		return nw, nil
=======
	err = r.MatchScope(nw)
	if err != nil {
		return nil, err
>>>>>>> 956e5e47
	}

	return nw, nil
}

<<<<<<< HEAD
func (r *networkRepository) matchScope(nw *metal.Network) bool {
=======
func (r *networkRepository) MatchScope(nw *metal.Network) error {
>>>>>>> 956e5e47
	if r.scope == nil {
		return true
	}
<<<<<<< HEAD
	if r.scope.projectID == nw.ProjectID {
		return true
	}
	return false
}

func (r *networkRepository) delete(ctx context.Context, n *metal.Network) error {
	// FIXME delete in ipam with the help of Tx

	err := r.s.ds.Network().Delete(ctx, n)
=======
	eventualNw := pointer.SafeDeref(nw)
	if r.scope.projectID == eventualNw.ProjectID {
		return nil
	}
	return errorutil.NotFound("network:%s project:%s for scope:%s not found", eventualNw.ID, eventualNw.ProjectID, r.scope.projectID)
}

func (r *networkRepository) Delete(ctx context.Context, n *Validated[*metal.Network]) (*metal.Network, error) {
	nw, err := r.Get(ctx, n.message.ID)
	if err != nil {
		return nil, err
	}

	info, err := r.r.async.NewNetworkDeleteTask(nw.ID)
>>>>>>> 956e5e47
	if err != nil {
		return err
	}
	r.r.log.Info("network delete queued", "info", info)

	return nil
}

<<<<<<< HEAD
func (r *networkRepository) create(ctx context.Context, rq *apiv2.NetworkServiceCreateRequest) (*metal.Network, error) {
	req := rq
=======
// NetworkDeleteHandleFn is called async to ensure all dependent entities are deleted
// Async deletion must be scheduled by async.NewNetworkDeleteTask
func (r *Store) NetworkDeleteHandleFn(ctx context.Context, t *asynq.Task) error {

	var payload asyncclient.NetworkDeletePayload
	if err := json.Unmarshal(t.Payload(), &payload); err != nil {
		return fmt.Errorf("json.Unmarshal failed: %w %w", err, asynq.SkipRetry)
	}
	r.log.Info("delete network handler", "uuid", payload.UUID)

	nw, err := r.ds.Network().Get(ctx, payload.UUID)
	if err != nil && !errorutil.IsNotFound(err) {
		return err
	}
	if errorutil.IsNotFound(err) {
		return nil
	}

	for _, prefix := range nw.Prefixes {
		_, err = r.ipam.DeletePrefix(ctx, connect.NewRequest(&ipamv1.DeletePrefixRequest{Cidr: prefix.String(), Namespace: nw.Namespace}))
		if err != nil && !errorutil.IsNotFound(err) {
			r.log.Error("network release", "error", err)
			return err
		}
	}
	if nw.Vrf > 0 {
		err = r.ds.VrfPool().ReleaseUniqueInteger(ctx, nw.Vrf)
		if err != nil {
			return fmt.Errorf("unable to release vrf:%d %w", nw.Vrf, err)
		}
	}

	err = r.ds.Network().Delete(ctx, nw)
	if err != nil && !errorutil.IsNotFound(err) {
		r.log.Error("network delete", "error", err)
		return err
	}

	return nil
}

func (r *networkRepository) Create(ctx context.Context, rq *Validated[*adminv2.NetworkServiceCreateRequest]) (*metal.Network, error) {
	req := rq.message
>>>>>>> 956e5e47
	var (
		id          = pointer.SafeDeref(req.Id)
		name        = pointer.SafeDeref(req.Name)
		description = pointer.SafeDeref(req.Description)
		projectId   = pointer.SafeDeref(req.Project)
		partition   = pointer.SafeDeref(req.Partition)
		labels      map[string]string
		vrf         uint

		nat          bool
		natType      *metal.NATType
		privateSuper bool
		shared       bool
		underlay     bool
	)

	if req.Labels != nil {
		labels = req.Labels.Labels
	}

	prefixes, err := metal.NewPrefixesFromCIDRs(req.Prefixes)
	if err != nil {
		return nil, errorutil.Convert(err)
	}
	networkType, err := metal.ToNetworkType(req.Type)
	if err != nil {
		return nil, errorutil.NewInternal(err)
	}

	switch req.Type {
	case apiv2.NetworkType_NETWORK_TYPE_CHILD, apiv2.NetworkType_NETWORK_TYPE_CHILD_SHARED:
		childPrefixes, parent, err := r.allocateChildPrefixes(ctx, req.Project, req.ParentNetworkId, req.Partition, req.Length, req.AddressFamily)
		if err != nil {
			return nil, err
		}

		var vrf uint
		if parent.Vrf > 0 {
			vrf = parent.Vrf
		}

		if vrf == 0 {
			vrf, err = r.r.ds.VrfPool().AcquireRandomUniqueInteger(ctx)
			if err != nil {
				return nil, errorutil.Internal("could not acquire a vrf: %w", err)
			}
		}

		if partition == "" {
			partition = parent.PartitionID
		}

		// Inherit nat from Parent
		if parent.NATType != nil && *parent.NATType == metal.NATTypeIPv4Masquerade {
			nat = true
		}

		if req.Type == apiv2.NetworkType_NETWORK_TYPE_CHILD_SHARED {
			shared = true
		}
		var namespace *string
		if *parent.NetworkType == metal.NetworkTypeSuperNamespaced {
			namespace = req.Project
		}

		nw := &metal.Network{
			Base: metal.Base{
				Name:        name,
				Description: description,
			},
			Prefixes:            childPrefixes,
			DestinationPrefixes: parent.DestinationPrefixes,
			PartitionID:         partition,
			ProjectID:           projectId,
			Namespace:           namespace,
			Nat:                 nat,
			PrivateSuper:        false,
			Underlay:            false,
			Shared:              shared,
			Vrf:                 vrf,
			ParentNetworkID:     parent.ID,
			Labels:              labels,
			NATType:             parent.NATType,
			NetworkType:         &networkType,
		}

		nw, err = r.r.ds.Network().Create(ctx, nw)
		if err != nil {
			return nil, err
		}

		return nw, nil

	case apiv2.NetworkType_NETWORK_TYPE_SUPER, apiv2.NetworkType_NETWORK_TYPE_SUPER_NAMESPACED:
		privateSuper = true
		//
	case apiv2.NetworkType_NETWORK_TYPE_EXTERNAL:
		shared = true
		//
	case apiv2.NetworkType_NETWORK_TYPE_UNDERLAY:
		underlay = true
		//
	case apiv2.NetworkType_NETWORK_TYPE_UNSPECIFIED:
		fallthrough
	default:
		return nil, errorutil.InvalidArgument("given networktype:%s is invalid", req.Type)
	}

	if req.NatType != nil && req.NatType == apiv2.NATType_NAT_TYPE_IPV4_MASQUERADE.Enum() {
		nat = true
	}

	destPrefixes, err := metal.NewPrefixesFromCIDRs(req.DestinationPrefixes)
	if err != nil {
		return nil, errorutil.Convert(err)
	}

	var (
		defaultChildPrefixLength = metal.ToChildPrefixLength(req.DefaultChildPrefixLength)
		minChildPrefixLength     = metal.ToChildPrefixLength(req.MinChildPrefixLength)
	)

	// Only create a random VRF Id for child networks, all other networks must either specify one, or do not set it at all (underlay, super network)
	if req.Vrf != nil {
		vrf, err = r.r.ds.VrfPool().AcquireUniqueInteger(ctx, uint(*req.Vrf))
		if err != nil {
			return nil, err

		}
	}

	if req.NatType != nil {
		nat, err := metal.ToNATType(*req.NatType)
		if err != nil {
			return nil, errorutil.Convert(err)
		}
		natType = &nat
	}

	nw := &metal.Network{
		Base: metal.Base{
			ID:          id,
			Name:        name,
			Description: description,
		},
		Prefixes:                   prefixes,
		ParentNetworkID:            pointer.SafeDeref(req.ParentNetworkId),
		DestinationPrefixes:        destPrefixes,
		DefaultChildPrefixLength:   defaultChildPrefixLength,
		MinChildPrefixLength:       minChildPrefixLength,
		PartitionID:                partition,
		ProjectID:                  projectId,
		Nat:                        nat,
		PrivateSuper:               privateSuper,
		Underlay:                   underlay,
		Vrf:                        vrf,
		Shared:                     shared,
		Labels:                     labels,
		AdditionalAnnouncableCIDRs: req.AdditionalAnnouncableCidrs,
		NetworkType:                &networkType,
		NATType:                    natType,
	}

	resp, err := r.s.ds.Network().Create(ctx, nw)
	if err != nil {
		return nil, err
	}

	for _, prefix := range nw.Prefixes {
<<<<<<< HEAD
		_, err = r.s.ipam.CreatePrefix(ctx, connect.NewRequest(&ipamv1.CreatePrefixRequest{Cidr: prefix.String()}))
=======
		_, err = r.r.ipam.CreatePrefix(ctx, connect.NewRequest(&ipamv1.CreatePrefixRequest{Cidr: prefix.String(), Namespace: nw.Namespace}))
>>>>>>> 956e5e47
		if err != nil {
			return nil, err
		}
	}
	return resp, nil
}

<<<<<<< HEAD
func (r *networkRepository) update(ctx context.Context, e *metal.Network, rq *apiv2.NetworkServiceUpdateRequest) (*metal.Network, error) {
	panic("unimplemented")
}
func (r *networkRepository) find(ctx context.Context, query *apiv2.NetworkServiceListRequest) (*metal.Network, error) {
	panic("unimplemented")
}
func (r *networkRepository) list(ctx context.Context, query *apiv2.NetworkServiceListRequest) ([]*metal.Network, error) {
	panic("unimplemented")
=======
func (r *networkRepository) Update(ctx context.Context, rq *Validated[*adminv2.NetworkServiceUpdateRequest]) (*metal.Network, error) {
	old, err := r.Get(ctx, rq.message.Id)
	if err != nil {
		return nil, err
	}
	newNetwork := *old
	req := rq.message

	if req.Name != nil {
		newNetwork.Name = *req.Name
	}
	if req.Description != nil {
		newNetwork.Description = *req.Description
	}
	if req.Labels != nil {
		newNetwork.Labels = updateLabelsOnMap(req.Labels, newNetwork.Labels)
	}

	if req.NatType != nil {
		nt, err := metal.ToNATType(*req.NatType)
		if err != nil {
			return nil, err
		}
		newNetwork.NATType = &nt
		switch nt {
		case metal.NATTypeIPv4Masquerade:
			newNetwork.Nat = true // nolint:staticcheck
		case metal.NATTypeNone:
			//
		}
	}

	var (
		prefixesToBeRemoved metal.Prefixes
		prefixesToBeAdded   metal.Prefixes
	)

	prefixesToBeRemoved, prefixesToBeAdded, err = r.calculatePrefixDifferences(ctx, old, &newNetwork, req.Prefixes)
	if err != nil {
		return nil, errorutil.Convert(err)
	}

	if req.DestinationPrefixes != nil {
		destPrefixes, err := metal.NewPrefixesFromCIDRs(req.DestinationPrefixes)
		if err != nil {
			return nil, errorutil.Convert(err)
		}
		newNetwork.DestinationPrefixes = destPrefixes
	}

	if req.DefaultChildPrefixLength != nil {
		newNetwork.DefaultChildPrefixLength = metal.ToChildPrefixLength(req.DefaultChildPrefixLength)
	}

	if req.Force {
		newNetwork.AdditionalAnnouncableCIDRs = req.AdditionalAnnouncableCidrs
	}

	r.r.log.Debug("update", "network id", newNetwork.ID, "prefixes to add", prefixesToBeAdded, "prefixes to remove", prefixesToBeRemoved)

	for _, p := range prefixesToBeRemoved {
		_, err := r.r.ipam.DeletePrefix(ctx, connect.NewRequest(&ipamv1.DeletePrefixRequest{Cidr: p.String(), Namespace: newNetwork.Namespace}))
		if err != nil {
			return nil, errorutil.Convert(err)
		}
	}

	for _, p := range prefixesToBeAdded {
		_, err := r.r.ipam.CreatePrefix(ctx, connect.NewRequest(&ipamv1.CreatePrefixRequest{Cidr: p.String(), Namespace: newNetwork.Namespace}))
		if err != nil {
			return nil, errorutil.Convert(err)
		}
	}

	r.r.log.Debug("updated network", "old", old, "new", newNetwork)
	newNetwork.SetChanged(old.Changed)
	err = r.r.ds.Network().Update(ctx, &newNetwork)
	if err != nil {
		return nil, err
	}

	return &newNetwork, nil
}

func (r *networkRepository) Find(ctx context.Context, query *apiv2.NetworkQuery) (*metal.Network, error) {
	nw, err := r.r.ds.Network().Find(ctx, r.scopedNetworkFilters(queries.NetworkFilter(query))...)
	if err != nil {
		return nil, err
	}

	return nw, nil
}
func (r *networkRepository) List(ctx context.Context, query *apiv2.NetworkQuery) ([]*metal.Network, error) {
	nws, err := r.r.ds.Network().List(ctx, r.scopedNetworkFilters(queries.NetworkFilter(query))...)
	if err != nil {
		return nil, err
	}

	slices.SortFunc(nws, func(a, b *metal.Network) int {
		return strings.Compare(a.ID, b.ID)
	})

	return nws, nil
>>>>>>> 956e5e47
}
func (r *networkRepository) convertToInternal(msg *apiv2.Network) (*metal.Network, error) {
	panic("unimplemented")
}
<<<<<<< HEAD
func (r *networkRepository) convertToProto(e *metal.Network) (*apiv2.Network, error) {
	panic("unimplemented")
=======
func (r *networkRepository) ConvertToProto(e *metal.Network) (*apiv2.Network, error) {
	var (
		consumption *apiv2.NetworkConsumption
		labels      *apiv2.Labels
		networkType *apiv2.NetworkType
		natType     *apiv2.NATType
	)

	if e == nil {
		return nil, nil
	}

	if e.Labels != nil {
		labels = &apiv2.Labels{
			Labels: e.Labels,
		}
	}

	if e.NATType != nil {
		nt, err := metal.FromNATType(*e.NATType)
		if err != nil {
			return nil, err
		}
		natType = &nt
	}

	if e.NetworkType != nil {
		nwt, err := metal.FromNetworkType(*e.NetworkType)
		if err != nil {
			return nil, err
		}
		networkType = &nwt
	}

	defaultChildPrefixLength, err := r.toProtoChildPrefixLength(e.DefaultChildPrefixLength)
	if err != nil {
		return nil, err
	}
	minChildPrefixLength, err := r.toProtoChildPrefixLength(e.MinChildPrefixLength)
	if err != nil {
		return nil, err
	}

	nw := &apiv2.Network{
		Id:                         e.ID,
		Name:                       pointer.PointerOrNil(e.Name),
		Description:                pointer.PointerOrNil(e.Description),
		Partition:                  pointer.PointerOrNil(e.PartitionID),
		Project:                    pointer.PointerOrNil(e.ProjectID),
		Namespace:                  e.Namespace,
		Prefixes:                   e.Prefixes.String(),
		DestinationPrefixes:        e.DestinationPrefixes.String(),
		Vrf:                        pointer.PointerOrNil(uint32(e.Vrf)),
		ParentNetworkId:            pointer.PointerOrNil(e.ParentNetworkID),
		AdditionalAnnouncableCidrs: e.AdditionalAnnouncableCIDRs,
		Meta: &apiv2.Meta{
			Labels:    labels,
			CreatedAt: timestamppb.New(e.Created),
			UpdatedAt: timestamppb.New(e.Changed),
		},
		NatType:                  natType,
		DefaultChildPrefixLength: defaultChildPrefixLength,
		MinChildPrefixLength:     minChildPrefixLength,
		Type:                     networkType,
	}
	consumption, err = r.GetNetworkUsage(context.Background(), e)
	if err != nil {
		return nil, errorutil.Convert(err)
	}
	nw.Consumption = consumption

	return nw, nil
}

func (r *networkRepository) toProtoChildPrefixLength(childPrefixLength metal.ChildPrefixLength) (*apiv2.ChildPrefixLength, error) {
	var result *apiv2.ChildPrefixLength
	for af, length := range childPrefixLength {
		if result == nil {
			result = &apiv2.ChildPrefixLength{}
		}
		switch af {
		case metal.AddressFamilyIPv4:
			result.Ipv4 = pointer.Pointer(uint32(length))
		case metal.AddressFamilyIPv6:
			result.Ipv6 = pointer.Pointer(uint32(length))
		default:
			return nil, errorutil.InvalidArgument("unknown addressfamily %s", af)
		}
	}
	return result, nil
}

func (r *networkRepository) GetNetworkUsage(ctx context.Context, nw *metal.Network) (*apiv2.NetworkConsumption, error) {
	consumption := &apiv2.NetworkConsumption{}
	if nw == nil {
		return consumption, nil
	}
	for _, prefix := range nw.Prefixes {
		pfx, err := netip.ParsePrefix(prefix.String())
		if err != nil {
			return nil, err
		}
		af := metal.AddressFamilyIPv4
		if pfx.Addr().Is6() {
			af = metal.AddressFamilyIPv6
		}
		resp, err := r.r.ipam.PrefixUsage(ctx, connect.NewRequest(&ipamv1.PrefixUsageRequest{Cidr: prefix.String(), Namespace: nw.Namespace}))
		if err != nil {
			return nil, err
		}
		u := resp.Msg
		switch af {
		case metal.AddressFamilyIPv4:
			if consumption.Ipv4 == nil {
				consumption.Ipv4 = &apiv2.NetworkUsage{}
			}
			consumption.Ipv4.AvailableIps += u.AvailableIps
			consumption.Ipv4.UsedIps += u.AcquiredIps
			consumption.Ipv4.AvailablePrefixes += uint64(len(u.AvailablePrefixes))
			consumption.Ipv4.UsedPrefixes += u.AcquiredPrefixes
		case metal.AddressFamilyIPv6:
			if consumption.Ipv6 == nil {
				consumption.Ipv6 = &apiv2.NetworkUsage{}
			}
			consumption.Ipv6.AvailableIps += u.AvailableIps
			consumption.Ipv6.UsedIps += u.AcquiredIps
			consumption.Ipv6.AvailablePrefixes += uint64(len(u.AvailablePrefixes))
			consumption.Ipv6.UsedPrefixes += u.AcquiredPrefixes
		}

	}
	return consumption, nil
}

func (r *networkRepository) scopedNetworkFilters(filter generic.EntityQuery) []generic.EntityQuery {
	var qs []generic.EntityQuery
	if r.scope != nil {
		qs = append(qs, queries.NetworkProjectScoped(r.scope.projectID))
	}
	if filter != nil {
		qs = append(qs, filter)
	}
	return qs
}

func (r *networkRepository) calculatePrefixDifferences(ctx context.Context, existingNetwork, newNetwork *metal.Network, prefixes []string) (toRemoved, toAdded metal.Prefixes, err error) {
	if len(prefixes) == 0 {
		return
	}
	pfxs, err := metal.NewPrefixesFromCIDRs(prefixes)
	if err != nil {
		return nil, nil, err
	}

	toRemoved = existingNetwork.SubtractPrefixes(pfxs...)

	err = r.arePrefixesEmpty(ctx, toRemoved)
	if err != nil {
		return nil, nil, err
	}
	toAdded = newNetwork.SubtractPrefixes(existingNetwork.Prefixes...)
	newNetwork.Prefixes = pfxs
	return toRemoved, toAdded, nil
}

func (r *networkRepository) allocateChildPrefixes(ctx context.Context, projectId, parentNetworkId, partitionId *string, requestedLength *apiv2.ChildPrefixLength, af *apiv2.NetworkAddressFamily) (metal.Prefixes, *metal.Network, error) {

	var (
		prefixes  metal.Prefixes
		parent    *metal.Network
		namespace *string
	)

	if parentNetworkId != nil {
		r.r.log.Info("get network", "parent", *parentNetworkId)
		p, err := r.r.UnscopedNetwork().Get(ctx, *parentNetworkId)
		if err != nil {
			return nil, nil, errorutil.InvalidArgument("unable to find a super network with id:%s %w", *parentNetworkId, err)
		}
		if p.NetworkType == nil {
			return nil, nil, errorutil.InvalidArgument("parent network with id:%s does not have a networktype set", *parentNetworkId)
		}
		switch *p.NetworkType {
		case metal.NetworkTypeSuper:
			// all good
		case metal.NetworkTypeSuperNamespaced:
			namespace = projectId
		default:
			return nil, nil, errorutil.InvalidArgument("parent network with id:%s is not a valid super network but has type:%s", *parentNetworkId, *p.NetworkType)
		}
		parent = p
	} else {
		p, err := r.r.UnscopedNetwork().Find(ctx, &apiv2.NetworkQuery{
			Partition: partitionId,
			Type:      apiv2.NetworkType_NETWORK_TYPE_SUPER.Enum(),
		})
		if err != nil {
			return nil, nil, errorutil.InvalidArgument("unable to find a private super in partition:%s %w", *partitionId, err)
		}
		parent = p
	}

	parentLength := parent.DefaultChildPrefixLength
	if requestedLength != nil && (requestedLength.Ipv4 != nil || requestedLength.Ipv6 != nil) {
		// FIXME in case requestedLength is Zero, length is returned zero as well
		parentLength = metal.ToChildPrefixLength(requestedLength)
	}

	if af == nil {
		af = apiv2.NetworkAddressFamily_NETWORK_ADDRESS_FAMILY_DUAL_STACK.Enum()
	}

	metalAddressFamily, err := metal.ToAddressFamilyFromNetwork(*af)
	if err != nil {
		return nil, nil, errorutil.InvalidArgument("%w", err)
	}

	if metalAddressFamily != nil {
		bits, ok := parentLength[*metalAddressFamily]
		if !ok {
			return nil, nil, errorutil.InvalidArgument("addressfamily %s specified, but no childprefixlength for this addressfamily", *af)
		}
		parentLength = metal.ChildPrefixLength{
			*metalAddressFamily: bits,
		}
	}

	for af, l := range parentLength {
		childPrefix, err := r.createChildPrefix(ctx, namespace, parent.Prefixes, af, l)
		if err != nil {
			return nil, nil, errorutil.InvalidArgument("error creating child network in parent %s:%w", parent.ID, err)
		}
		prefixes = append(prefixes, *childPrefix)
	}

	return prefixes, parent, nil
}

func (r *networkRepository) createChildPrefix(ctx context.Context, namespace *string, parentPrefixes metal.Prefixes, af metal.AddressFamily, childLength uint8) (*metal.Prefix, error) {
	var (
		errs []error
	)

	if namespace != nil {
		_, err := r.r.ipam.CreateNamespace(ctx, connect.NewRequest(&ipamv1.CreateNamespaceRequest{Namespace: *namespace}))
		if err != nil {
			return nil, errorutil.Internal("unable to create namespace:%v", err)
		}
		for _, parentPrefix := range parentPrefixes.OfFamily(af) {
			_, err := r.r.ipam.GetPrefix(ctx, connect.NewRequest(&ipamv1.GetPrefixRequest{
				Cidr:      parentPrefix.String(),
				Namespace: namespace,
			}))
			if err == nil {
				continue
			}
			if !errorutil.IsNotFound(err) {
				return nil, errorutil.Internal("unable to get prefix %s from super network in ipam:%v", parentPrefix.String(), err)
			}

			_, err = r.r.ipam.CreatePrefix(ctx, connect.NewRequest(&ipamv1.CreatePrefixRequest{
				Cidr:      parentPrefix.String(),
				Namespace: namespace,
			}))
			if err != nil {
				return nil, errorutil.Internal("unable to create namespaced super network:%v", err)
			}
		}
	}
	for _, parentPrefix := range parentPrefixes.OfFamily(af) {
		resp, err := r.r.ipam.AcquireChildPrefix(ctx, connect.NewRequest(&ipamv1.AcquireChildPrefixRequest{
			Cidr:      parentPrefix.String(),
			Length:    uint32(childLength),
			Namespace: namespace,
		}))
		if err != nil {
			// If in one of the prefixes is not enough room for a prefix, ignore it an proceed
			// hopefully one of the prefixes has one left.
			if errorutil.IsNotFound(err) {
				continue
			}
			errs = append(errs, fmt.Errorf("unable to acquire child prefix:%v", err))
			continue
		}

		pfx, _, err := metal.NewPrefixFromCIDR(resp.Msg.Prefix.Cidr)
		if err != nil {
			return nil, errorutil.NewInternal(err)
		}
		return pfx, nil
	}

	if len(errs) > 0 {
		return nil, errorutil.Internal("cannot allocate free child prefix in ipam: %w", errors.Join(errs...))
	}

	return nil, errorutil.Internal("cannot allocate free child prefix in one of the given parent prefixes in ipam: %s", parentPrefixes.String())
>>>>>>> 956e5e47
}<|MERGE_RESOLUTION|>--- conflicted
+++ resolved
@@ -17,13 +17,10 @@
 	asyncclient "github.com/metal-stack/metal-apiserver/pkg/async/client"
 	"github.com/metal-stack/metal-apiserver/pkg/db/generic"
 	"github.com/metal-stack/metal-apiserver/pkg/db/metal"
-<<<<<<< HEAD
-=======
 	"github.com/metal-stack/metal-apiserver/pkg/db/queries"
 	"github.com/metal-stack/metal-apiserver/pkg/errorutil"
 	"github.com/metal-stack/metal-lib/pkg/pointer"
 	"google.golang.org/protobuf/types/known/timestamppb"
->>>>>>> 956e5e47
 )
 
 type networkRepository struct {
@@ -31,62 +28,24 @@
 	scope *ProjectScope
 }
 
-<<<<<<< HEAD
-func (r *networkRepository) validateCreate(ctx context.Context, req *apiv2.NetworkServiceCreateRequest) error {
-	return nil
-}
-
-func (r *networkRepository) validateUpdate(ctx context.Context, req *apiv2.NetworkServiceUpdateRequest, _ *metal.Network) error {
-	return nil
-}
-
-func (r *networkRepository) validateDelete(ctx context.Context, req *metal.Network) error {
-	return nil
-}
-
-func (r *networkRepository) get(ctx context.Context, id string) (*metal.Network, error) {
-	nw, err := r.s.ds.Network().Get(ctx, id)
-=======
 func (r *networkRepository) Get(ctx context.Context, id string) (*metal.Network, error) {
 	nw, err := r.r.ds.Network().Get(ctx, id)
->>>>>>> 956e5e47
-	if err != nil {
-		return nil, err
-	}
-
-<<<<<<< HEAD
-	if nw.Shared || nw.PrivateSuper || nw.ProjectID == "" {
-		return nw, nil
-=======
+	if err != nil {
+		return nil, err
+	}
+
 	err = r.MatchScope(nw)
 	if err != nil {
 		return nil, err
->>>>>>> 956e5e47
 	}
 
 	return nw, nil
 }
 
-<<<<<<< HEAD
-func (r *networkRepository) matchScope(nw *metal.Network) bool {
-=======
 func (r *networkRepository) MatchScope(nw *metal.Network) error {
->>>>>>> 956e5e47
 	if r.scope == nil {
 		return true
 	}
-<<<<<<< HEAD
-	if r.scope.projectID == nw.ProjectID {
-		return true
-	}
-	return false
-}
-
-func (r *networkRepository) delete(ctx context.Context, n *metal.Network) error {
-	// FIXME delete in ipam with the help of Tx
-
-	err := r.s.ds.Network().Delete(ctx, n)
-=======
 	eventualNw := pointer.SafeDeref(nw)
 	if r.scope.projectID == eventualNw.ProjectID {
 		return nil
@@ -101,7 +60,6 @@
 	}
 
 	info, err := r.r.async.NewNetworkDeleteTask(nw.ID)
->>>>>>> 956e5e47
 	if err != nil {
 		return err
 	}
@@ -110,10 +68,6 @@
 	return nil
 }
 
-<<<<<<< HEAD
-func (r *networkRepository) create(ctx context.Context, rq *apiv2.NetworkServiceCreateRequest) (*metal.Network, error) {
-	req := rq
-=======
 // NetworkDeleteHandleFn is called async to ensure all dependent entities are deleted
 // Async deletion must be scheduled by async.NewNetworkDeleteTask
 func (r *Store) NetworkDeleteHandleFn(ctx context.Context, t *asynq.Task) error {
@@ -157,7 +111,6 @@
 
 func (r *networkRepository) Create(ctx context.Context, rq *Validated[*adminv2.NetworkServiceCreateRequest]) (*metal.Network, error) {
 	req := rq.message
->>>>>>> 956e5e47
 	var (
 		id          = pointer.SafeDeref(req.Id)
 		name        = pointer.SafeDeref(req.Name)
@@ -327,11 +280,7 @@
 	}
 
 	for _, prefix := range nw.Prefixes {
-<<<<<<< HEAD
-		_, err = r.s.ipam.CreatePrefix(ctx, connect.NewRequest(&ipamv1.CreatePrefixRequest{Cidr: prefix.String()}))
-=======
 		_, err = r.r.ipam.CreatePrefix(ctx, connect.NewRequest(&ipamv1.CreatePrefixRequest{Cidr: prefix.String(), Namespace: nw.Namespace}))
->>>>>>> 956e5e47
 		if err != nil {
 			return nil, err
 		}
@@ -339,16 +288,6 @@
 	return resp, nil
 }
 
-<<<<<<< HEAD
-func (r *networkRepository) update(ctx context.Context, e *metal.Network, rq *apiv2.NetworkServiceUpdateRequest) (*metal.Network, error) {
-	panic("unimplemented")
-}
-func (r *networkRepository) find(ctx context.Context, query *apiv2.NetworkServiceListRequest) (*metal.Network, error) {
-	panic("unimplemented")
-}
-func (r *networkRepository) list(ctx context.Context, query *apiv2.NetworkServiceListRequest) ([]*metal.Network, error) {
-	panic("unimplemented")
-=======
 func (r *networkRepository) Update(ctx context.Context, rq *Validated[*adminv2.NetworkServiceUpdateRequest]) (*metal.Network, error) {
 	old, err := r.Get(ctx, rq.message.Id)
 	if err != nil {
@@ -452,15 +391,10 @@
 	})
 
 	return nws, nil
->>>>>>> 956e5e47
 }
 func (r *networkRepository) convertToInternal(msg *apiv2.Network) (*metal.Network, error) {
 	panic("unimplemented")
 }
-<<<<<<< HEAD
-func (r *networkRepository) convertToProto(e *metal.Network) (*apiv2.Network, error) {
-	panic("unimplemented")
-=======
 func (r *networkRepository) ConvertToProto(e *metal.Network) (*apiv2.Network, error) {
 	var (
 		consumption *apiv2.NetworkConsumption
@@ -758,5 +692,4 @@
 	}
 
 	return nil, errorutil.Internal("cannot allocate free child prefix in one of the given parent prefixes in ipam: %s", parentPrefixes.String())
->>>>>>> 956e5e47
 }