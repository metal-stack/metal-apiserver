--- conflicted
+++ resolved
@@ -676,11 +676,7 @@
 			switchNics: []*apiv2.SwitchNic{
 				{
 					State: &apiv2.NicState{
-<<<<<<< HEAD
-						Desired: pointer.Pointer(apiv2.SwitchPortStatus_SWITCH_PORT_STATUS_UNSPECIFIED),
-=======
 						Desired: apiv2.SwitchPortStatus_SWITCH_PORT_STATUS_UNSPECIFIED.Enum(),
->>>>>>> ad1746d5
 					},
 				},
 			},
@@ -707,11 +703,7 @@
 					Identifier: "Eth1/1",
 					Mac:        "11:11:11:11:11:11",
 					State: &apiv2.NicState{
-<<<<<<< HEAD
-						Desired: pointer.Pointer(apiv2.SwitchPortStatus_SWITCH_PORT_STATUS_UP),
-=======
 						Desired: apiv2.SwitchPortStatus_SWITCH_PORT_STATUS_UP.Enum(),
->>>>>>> ad1746d5
 						Actual:  apiv2.SwitchPortStatus_SWITCH_PORT_STATUS_DOWN,
 					},
 				},
@@ -721,11 +713,7 @@
 					Mac:        "22:22:22:22:22:22",
 					Vrf:        pointer.Pointer("Vrf100"),
 					State: &apiv2.NicState{
-<<<<<<< HEAD
-						Desired: pointer.Pointer(apiv2.SwitchPortStatus_SWITCH_PORT_STATUS_UP),
-=======
 						Desired: apiv2.SwitchPortStatus_SWITCH_PORT_STATUS_UP.Enum(),
->>>>>>> ad1746d5
 						Actual:  apiv2.SwitchPortStatus_SWITCH_PORT_STATUS_UP,
 					},
 					BgpPortState: &apiv2.SwitchBGPPortState{
