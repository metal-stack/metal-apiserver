--- conflicted
+++ resolved
@@ -43,119 +43,15 @@
 		return true
 	}
 
-<<<<<<< HEAD
-	if r.scope.projectID == ip.ProjectID {
-		return true
-	}
-
-	return false
-}
-
-func (r *ipRepository) validateCreate(ctx context.Context, req *apiv2.IPServiceCreateRequest) error {
-	if req.Network == "" {
-		return errorutil.InvalidArgument("network should not be empty")
-	}
-	if req.Project == "" {
-		return errorutil.InvalidArgument("project should not be empty")
-	}
-
-	if req.Type != nil {
-		switch *req.Type {
-		case apiv2.IPType_IP_TYPE_EPHEMERAL, apiv2.IPType_IP_TYPE_STATIC:
-			break
-		case apiv2.IPType_IP_TYPE_UNSPECIFIED:
-			return errorutil.InvalidArgument("given ip type is not supported:%s", req.Type.String())
-		}
-	}
-
-	nw, err := r.s.UnscopedNetwork().Get(ctx, req.Network) // the scope is checked afterwards. maybe it would be better to have a call that already does this?
-	if err != nil {
-		return err
-	}
-
-	// for private, unshared networks the project id must be the same
-	// for external networks the project id is not checked
-	if !nw.Shared && nw.ParentNetworkID != "" && req.Project != nw.ProjectID {
-		return errorutil.InvalidArgument("network %q not found", req.Network)
-	}
-
-	if req.AddressFamily != nil {
-		var af *metal.AddressFamily
-
-		switch *req.AddressFamily {
-		case apiv2.IPAddressFamily_IP_ADDRESS_FAMILY_V4:
-			af = pointer.Pointer(metal.IPv4AddressFamily)
-		case apiv2.IPAddressFamily_IP_ADDRESS_FAMILY_V6:
-			af = pointer.Pointer(metal.IPv6AddressFamily)
-		case apiv2.IPAddressFamily_IP_ADDRESS_FAMILY_UNSPECIFIED:
-			return errorutil.InvalidArgument("unsupported addressfamily")
-		default:
-			return errorutil.InvalidArgument("unsupported addressfamily")
-		}
-
-		if !slices.Contains(nw.Prefixes.AddressFamilies(), *af) {
-			return errorutil.InvalidArgument("there is no prefix for the given addressfamily:%s present in network:%s %s", *af, req.Network, nw.Prefixes.AddressFamilies())
-		}
-		if req.Ip != nil {
-			return errorutil.InvalidArgument("it is not possible to specify specificIP and addressfamily")
-		}
-	}
-
-	return nil
-}
-
-func (r *ipRepository) validateUpdate(ctx context.Context, req *apiv2.IPServiceUpdateRequest, _ *metal.IP) error {
-	old, err := r.find(ctx, &apiv2.IPQuery{Ip: &req.Ip, Project: &req.Project})
-	if err != nil {
-		return err
-	}
-
-	if req.Type != nil {
-		if old.Type == metal.Static && *req.Type != apiv2.IPType_IP_TYPE_STATIC {
-			return errorutil.InvalidArgument("cannot change type of ip address from static to ephemeral")
-		}
-	}
-
-	return nil
-}
-
-func (r *ipRepository) validateDelete(ctx context.Context, req *metal.IP) error {
-	if req.IPAddress == "" {
-		return errorutil.InvalidArgument("ipaddress is empty")
-	}
-	if req.AllocationUUID == "" {
-		return errorutil.InvalidArgument("allocationUUID is empty")
-	}
-	if req.ProjectID == "" {
-		return errorutil.InvalidArgument("projectId is empty")
-	}
-
-	ip, err := r.find(ctx, &apiv2.IPQuery{Ip: &req.IPAddress, Uuid: &req.AllocationUUID, Project: &req.ProjectID})
-	if err != nil {
-		if errorutil.IsNotFound(err) {
-			return nil
-		}
-		return err
-	}
-
-	for _, t := range ip.Tags {
-		if strings.HasPrefix(t, tag.MachineID) {
-			return errorutil.InvalidArgument("ip with machine scope cannot be deleted")
-		}
-	}
-
-	return nil
-=======
 	eventualIP := pointer.SafeDeref(ip)
 	if r.scope.projectID == eventualIP.ProjectID {
 		return nil
 	}
 
 	return errorutil.NotFound("ip:%s project:%s for scope:%s not found", eventualIP.IPAddress, eventualIP.ProjectID, r.scope.projectID)
->>>>>>> 956e5e47
-}
-
-func (r *ipRepository) create(ctx context.Context, rq *apiv2.IPServiceCreateRequest) (*metal.IP, error) {
+}
+
+func (r *ipRepository) Create(ctx context.Context, rq *Validated[*apiv2.IPServiceCreateRequest]) (*metal.IP, error) {
 	var (
 		name        string
 		description string
@@ -180,21 +76,14 @@
 	// Ensure no duplicates
 	tags = tag.NewTagMap(tags).Slice()
 
-<<<<<<< HEAD
 	ipType := metal.Ephemeral
 	if pointer.SafeDeref(req.Type) == apiv2.IPType_IP_TYPE_STATIC {
 		ipType = metal.Static
-=======
-	p, err := r.r.Project(req.Project).Get(ctx, req.Project)
-	if err != nil {
-		return nil, err
-	}
-	projectID := p.Meta.Id
+	}
 
 	nw, err := r.r.UnscopedNetwork().Get(ctx, req.Network)
 	if err != nil {
 		return nil, err
->>>>>>> 956e5e47
 	}
 
 	if nw.ProjectID != "" && nw.ProjectID != req.Project {
@@ -215,14 +104,6 @@
 
 	var af *metal.AddressFamily
 	if req.AddressFamily != nil {
-<<<<<<< HEAD
-		switch *req.AddressFamily {
-		case apiv2.IPAddressFamily_IP_ADDRESS_FAMILY_V4:
-			af = pointer.Pointer(metal.IPv4AddressFamily)
-		case apiv2.IPAddressFamily_IP_ADDRESS_FAMILY_V6:
-			af = pointer.Pointer(metal.IPv6AddressFamily)
-		}
-=======
 		convertedAf, err := metal.ToAddressFamily(*req.AddressFamily)
 		if err != nil {
 			return nil, errorutil.NewInvalidArgument(err)
@@ -235,7 +116,6 @@
 			return nil, errorutil.InvalidArgument("it is not possible to specify specificIP and addressfamily")
 		}
 		af = &convertedAf
->>>>>>> 956e5e47
 	}
 
 	var (
@@ -263,16 +143,10 @@
 		}
 	}
 
-<<<<<<< HEAD
-	r.s.log.Info("created ip in ipam", "ip", ipAddress, "network", nw.ID)
-=======
 	ipType, err := metal.ToIPType(req.Type)
 	if err != nil {
 		return nil, err
 	}
-
-	r.r.log.Info("allocated ip in ipam", "ip", ipAddress, "network", nw.ID, "type", ipType)
->>>>>>> 956e5e47
 
 	uuid, err := uuid.NewV7()
 	if err != nil {
@@ -352,13 +226,8 @@
 	return nil
 }
 
-<<<<<<< HEAD
-func (r *ipRepository) find(ctx context.Context, rq *apiv2.IPQuery) (*metal.IP, error) {
-	ip, err := r.s.ds.IP().Find(ctx, r.scopedFilters(queries.IpFilter(rq))...)
-=======
 func (r *ipRepository) Find(ctx context.Context, rq *apiv2.IPQuery) (*metal.IP, error) {
 	ip, err := r.r.ds.IP().Find(ctx, r.scopedIPFilters(queries.IpFilter(rq))...)
->>>>>>> 956e5e47
 	if err != nil {
 		return nil, err
 	}
@@ -366,13 +235,8 @@
 	return ip, nil
 }
 
-<<<<<<< HEAD
-func (r *ipRepository) list(ctx context.Context, rq *apiv2.IPQuery) ([]*metal.IP, error) {
-	ip, err := r.s.ds.IP().List(ctx, r.scopedFilters(queries.IpFilter(rq))...)
-=======
 func (r *ipRepository) List(ctx context.Context, rq *apiv2.IPQuery) ([]*metal.IP, error) {
 	ip, err := r.r.ds.IP().List(ctx, r.scopedIPFilters(queries.IpFilter(rq))...)
->>>>>>> 956e5e47
 	if err != nil {
 		return nil, err
 	}
@@ -401,11 +265,7 @@
 			continue
 		}
 
-<<<<<<< HEAD
-		resp, err := r.s.ipam.AcquireIP(ctx, connect.NewRequest(&ipamapiv1.AcquireIPRequest{PrefixCidr: prefix.String(), Ip: &specificIP}))
-=======
 		resp, err := r.r.ipam.AcquireIP(ctx, connect.NewRequest(&ipamapiv1.AcquireIPRequest{PrefixCidr: prefix.String(), Ip: &specificIP, Namespace: parent.Namespace}))
->>>>>>> 956e5e47
 		if err != nil {
 			return "", "", err
 		}
@@ -426,11 +286,7 @@
 
 	r.r.log.Debug("allocateRandomIP from", "network", parent.ID, "addressfamily", addressfamily)
 	for _, prefix := range parent.Prefixes.OfFamily(addressfamily) {
-<<<<<<< HEAD
-		resp, err := r.s.ipam.AcquireIP(ctx, connect.NewRequest(&ipamapiv1.AcquireIPRequest{PrefixCidr: prefix.String()}))
-=======
 		resp, err := r.r.ipam.AcquireIP(ctx, connect.NewRequest(&ipamapiv1.AcquireIPRequest{PrefixCidr: prefix.String(), Namespace: parent.Namespace}))
->>>>>>> 956e5e47
 		if err != nil {
 			if errorutil.IsNotFound(err) {
 				continue
@@ -535,10 +391,6 @@
 
 func (r *ipRepository) scopedIPFilters(filter generic.EntityQuery) []generic.EntityQuery {
 	var qs []generic.EntityQuery
-<<<<<<< HEAD
-	r.s.log.Info("scopedFilters", "scope", r.scope)
-=======
->>>>>>> 956e5e47
 	if r.scope != nil {
 		qs = append(qs, queries.IpProjectScoped(r.scope.projectID))
 	}
