package repository

import (
	"context"
	"errors"
	"net"
	"net/netip"
	"regexp"

	adminv2 "github.com/metal-stack/api/go/metalstack/admin/v2"
	apiv2 "github.com/metal-stack/api/go/metalstack/api/v2"
	"github.com/metal-stack/metal-apiserver/pkg/db/metal"
	"github.com/metal-stack/metal-apiserver/pkg/db/queries"
	"github.com/metal-stack/metal-apiserver/pkg/errorutil"
)

const (
	dnsName string = `^([a-zA-Z0-9_]{1}[a-zA-Z0-9_-]{0,62}){1}(\.[a-zA-Z0-9_]{1}[a-zA-Z0-9_-]{0,62})*[\._]?$`
)

var (
	regexDNSName = regexp.MustCompile(dnsName)
)

type partitionRepository struct {
	s *Store
}

func validatePartition(ctx context.Context, partition *apiv2.Partition) error {
	//FIXME use validate helper
	if partition.Id == "" {
		return errorutil.InvalidArgument("partition id must not be empty")
	}
	if partition.BootConfiguration == nil {
		return errorutil.InvalidArgument("partition.bootconfiguration must not be nil")
	}
	if partition.BootConfiguration.ImageUrl == "" {
		return errorutil.InvalidArgument("partition.bootconfiguration.imageurl must not be empty")
	}
	if err := checkIfUrlExists(ctx, "partition imageurl of", partition.Id, partition.BootConfiguration.ImageUrl); err != nil {
		return errorutil.NewInvalidArgument(err)
	}
	if partition.BootConfiguration.KernelUrl == "" {
		return errorutil.InvalidArgument("partition.bootconfiguration.kernelurl must not be empty")
	}
	if err := checkIfUrlExists(ctx, "partition kernelurl of", partition.Id, partition.BootConfiguration.KernelUrl); err != nil {
		return errorutil.NewInvalidArgument(err)
	}

	if len(partition.DnsServer) > 3 {
		return errorutil.InvalidArgument("not more than 3 dnsservers must be specified")
	}
	for _, dns := range partition.DnsServer {
		_, err := netip.ParseAddr(dns.Ip)
		if err != nil {
			return errorutil.InvalidArgument("dnsserver ip is not valid:%w", err)
		}
	}

	if len(partition.NtpServer) > 5 {
		return errorutil.InvalidArgument("not more than 5 ntpservers must be specified")
	}
	for _, ntp := range partition.NtpServer {
		if net.ParseIP(ntp.Address) != nil {
			_, err := netip.ParseAddr(ntp.Address)
			if err != nil {
				return errorutil.InvalidArgument("ip: %s for ntp server not correct err: %w", ntp.Address, err)
			}
		} else {
			if !regexDNSName.MatchString(ntp.Address) {
				return errorutil.InvalidArgument("dns name: %s for ntp server not correct", ntp.Address)
			}
		}
	}

	return nil
}

// ValidateCreate implements Partition.
func (p *partitionRepository) validateCreate(ctx context.Context, req *adminv2.PartitionServiceCreateRequest) error {
	return validatePartition(ctx, req.Partition)
}

// ValidateDelete implements Partition.
func (p *partitionRepository) validateDelete(ctx context.Context, req *metal.Partition) error {
	// FIXME all entities with partition relation must be deleted before
<<<<<<< HEAD
	return nil
=======

	nwsresp, err := p.r.ds.Network().List(ctx, queries.NetworkFilter(&apiv2.NetworkQuery{Partition: &req.ID}))
	if err != nil {
		return nil, err
	}
	p.r.log.Info("networks in partition", "partition", req.ID, "networks", nwsresp)
	var errs []error
	errs = validate(errs, len(nwsresp) == 0, "there are still networks in %q", req.ID)

	if len(errs) > 0 {
		return nil, errorutil.NewInvalidArgument(errors.Join(errs...))
	}

	return &Validated[*metal.Partition]{
		message: req,
	}, nil
>>>>>>> 956e5e47
}

// ValidateUpdate implements Partition.
func (p *partitionRepository) validateUpdate(ctx context.Context, req *adminv2.PartitionServiceUpdateRequest, _ *metal.Partition) error {
	return validatePartition(ctx, req.Partition)
}

// Create implements Partition.
func (p *partitionRepository) create(ctx context.Context, c *adminv2.PartitionServiceCreateRequest) (*metal.Partition, error) {
	partition, err := p.convertToInternal(c.Partition)
	if err != nil {
		return nil, errorutil.Convert(err)
	}

	resp, err := p.s.ds.Partition().Create(ctx, partition)
	if err != nil {
		return nil, errorutil.Convert(err)
	}

	return resp, nil
}

// Delete implements Partition.
func (p *partitionRepository) delete(ctx context.Context, e *metal.Partition) error {
	err := p.s.ds.Partition().Delete(ctx, e)
	if err != nil {
		return errorutil.Convert(err)
	}

	return nil
}

// Get implements Partition.
func (p *partitionRepository) get(ctx context.Context, id string) (*metal.Partition, error) {
	partition, err := p.s.ds.Partition().Get(ctx, id)
	if err != nil {
		return nil, errorutil.Convert(err)
	}

	return partition, nil
}

// Update implements Partition.
func (p *partitionRepository) update(ctx context.Context, e *metal.Partition, req *adminv2.PartitionServiceUpdateRequest) (*metal.Partition, error) {
	partition := req.Partition

	new, err := p.convertToInternal(partition)
	if err != nil {
		return nil, errorutil.Convert(err)
	}

	new.SetChanged(e.Changed)

	err = p.s.ds.Partition().Update(ctx, new)
	if err != nil {
		return nil, errorutil.Convert(err)
	}
	return new, nil
}

// Find implements Partition.
func (p *partitionRepository) find(ctx context.Context, query *apiv2.PartitionQuery) (*metal.Partition, error) {
	partition, err := p.s.ds.Partition().Find(ctx, queries.PartitionFilter(query))
	if err != nil {
		return nil, errorutil.Convert(err)
	}
	return partition, nil
}

// List implements Partition.
func (p *partitionRepository) list(ctx context.Context, query *apiv2.PartitionQuery) ([]*metal.Partition, error) {
	partitions, err := p.s.ds.Partition().List(ctx, queries.PartitionFilter(query))
	if err != nil {
		return nil, errorutil.Convert(err)
	}
	return partitions, nil
}

// MatchScope implements Partition.
func (p *partitionRepository) matchScope(e *metal.Partition) bool {
	// Not Project Scoped
	return true
}

// ConvertToInternal implements Partition.
func (p *partitionRepository) convertToInternal(msg *apiv2.Partition) (*metal.Partition, error) {
	mgm := ""
	if len(msg.MgmtServiceAddresses) > 0 {
		// FIXME migrate metal model to slice as well
		mgm = msg.MgmtServiceAddresses[0]
	}
	var labels map[string]string
	if msg.Meta != nil && msg.Meta.Labels != nil {
		labels = msg.Meta.Labels.Labels
	}

	var (
		dnsServers metal.DNSServers
		ntpServers metal.NTPServers
	)
	for _, dnsServer := range msg.DnsServer {
		dnsServers = append(dnsServers, metal.DNSServer{
			IP: dnsServer.Ip,
		})
	}
	for _, ntpServer := range msg.NtpServer {
		ntpServers = append(ntpServers, metal.NTPServer{
			Address: ntpServer.Address,
		})
	}

	partition := &metal.Partition{
		Base: metal.Base{
			ID:          msg.Id,
			Name:        msg.Id,
			Description: msg.Description,
		},
		MgmtServiceAddress: mgm,
		BootConfiguration: metal.BootConfiguration{
			ImageURL:    msg.BootConfiguration.ImageUrl,
			KernelURL:   msg.BootConfiguration.KernelUrl,
			CommandLine: msg.BootConfiguration.Commandline,
		},
		Labels:     labels,
		DNSServers: dnsServers,
		NTPServers: ntpServers,
	}

	return partition, nil
}

// ConvertToProto implements Partition.
func (p *partitionRepository) convertToProto(e *metal.Partition) (*apiv2.Partition, error) {
	var (
		dnsServers []*apiv2.DNSServer
		ntpServers []*apiv2.NTPServer
	)
	for _, dnsServer := range e.DNSServers {
		dnsServers = append(dnsServers, &apiv2.DNSServer{
			Ip: dnsServer.IP,
		})
	}
	for _, ntpServer := range e.NTPServers {
		ntpServers = append(ntpServers, &apiv2.NTPServer{
			Address: ntpServer.Address,
		})
	}

	meta := &apiv2.Meta{}
	if e.Labels != nil {
		meta.Labels = &apiv2.Labels{Labels: e.Labels}
	}

	partition := &apiv2.Partition{
		Id:          e.ID,
		Description: e.Description,
		Meta:        meta,
		BootConfiguration: &apiv2.PartitionBootConfiguration{
			ImageUrl:    e.BootConfiguration.ImageURL,
			KernelUrl:   e.BootConfiguration.KernelURL,
			Commandline: e.BootConfiguration.CommandLine,
		},
		DnsServer: dnsServers,
		NtpServer: ntpServers,
	}
	return partition, nil
}<|MERGE_RESOLUTION|>--- conflicted
+++ resolved
@@ -84,9 +84,6 @@
 // ValidateDelete implements Partition.
 func (p *partitionRepository) validateDelete(ctx context.Context, req *metal.Partition) error {
 	// FIXME all entities with partition relation must be deleted before
-<<<<<<< HEAD
-	return nil
-=======
 
 	nwsresp, err := p.r.ds.Network().List(ctx, queries.NetworkFilter(&apiv2.NetworkQuery{Partition: &req.ID}))
 	if err != nil {
@@ -103,7 +100,6 @@
 	return &Validated[*metal.Partition]{
 		message: req,
 	}, nil
->>>>>>> 956e5e47
 }
 
 // ValidateUpdate implements Partition.
