package project

import (
	"context"
	"strconv"
	"testing"

	"github.com/google/go-cmp/cmp"
	v1 "github.com/metal-stack/api/go/metalstack/api/v2"
	mdcv1 "github.com/metal-stack/masterdata-api/api/v1"
	mdmv1mock "github.com/metal-stack/masterdata-api/api/v1/mocks"
	mdc "github.com/metal-stack/masterdata-api/pkg/client"
	"github.com/metal-stack/metal-lib/pkg/pointer"
	"github.com/metal-stack/metal-lib/pkg/testcommon"
	"github.com/stretchr/testify/mock"

	tutil "github.com/metal-stack/metal-apiserver/pkg/tenant"
)

func newMasterdataMockClient(
	t *testing.T,
	tenantServiceMock func(mock *mock.Mock),
	tenantMemberServiceMock func(mock *mock.Mock),
	projectServiceMock func(mock *mock.Mock),
	projectMemberServiceMock func(mock *mock.Mock),
) *mdc.MockClient {
	tsc := mdmv1mock.NewTenantServiceClient(t)
	if tenantServiceMock != nil {
		tenantServiceMock(&tsc.Mock)
	}
	psc := mdmv1mock.NewProjectServiceClient(t)
	if projectServiceMock != nil {
		projectServiceMock(&psc.Mock)
	}
	pmsc := mdmv1mock.NewProjectMemberServiceClient(t)
	if projectMemberServiceMock != nil {
		projectMemberServiceMock(&pmsc.Mock)
	}
	tmsc := mdmv1mock.NewTenantMemberServiceClient(t)
	if tenantMemberServiceMock != nil {
		tenantMemberServiceMock(&tmsc.Mock)
	}

	return mdc.NewMock(psc, tsc, pmsc, tmsc, nil)
}

func TestGetProjectsAndTenants(t *testing.T) {
	ctx := context.Background()

	tests := []struct {
		name                     string
		tenantServiceMock        func(mock *mock.Mock)
		tenantMemberServiceMock  func(mock *mock.Mock)
		projectServiceMock       func(mock *mock.Mock)
		projectMemberServiceMock func(mock *mock.Mock)
		want                     *ProjectsAndTenants
		wantErr                  error
	}{

		// FIXME depends on decision in project.go#199
		// {
		// 	name: "no projects or tenants",
		// 	want: nil,
		// 	tenantServiceMock: func(mock *mock.Mock) {
		// 		mock.On("FindParticipatingProjects", ctx, &mdcv1.FindParticipatingProjectsRequest{
		// 			TenantId:         "test-user",
		// 			IncludeInherited: pointer.Pointer(true),
		// 		}).Return(&mdcv1.FindParticipatingProjectsResponse{}, nil)
		// 		mock.On("FindParticipatingTenants", ctx, &mdcv1.FindParticipatingTenantsRequest{
		// 			TenantId:         "test-user",
		// 			IncludeInherited: pointer.Pointer(true),
		// 		}).Return(&mdcv1.FindParticipatingTenantsResponse{}, nil)
		// 	},
		// 	wantErr: fmt.Errorf("unable to find a default project for user: test-user"),
		// },
		{
			name: "real world scenario",
			tenantServiceMock: func(mock *mock.Mock) {
				mock.On("FindParticipatingProjects", ctx, &mdcv1.FindParticipatingProjectsRequest{
					TenantId:         "test-user",
					IncludeInherited: pointer.Pointer(true),
				}).Return(&mdcv1.FindParticipatingProjectsResponse{
					Projects: []*mdcv1.ProjectWithMembershipAnnotations{
						{
							Project: &mdcv1.Project{
								Meta: &mdcv1.Meta{
									Id: "4ec2dcf8-19e3-437d-96e5-dcde95dc6e55",
									Annotations: map[string]string{
										DefaultProjectAnnotation: strconv.FormatBool(true),
									},
								},
								Name:        "default-project",
								Description: "default-project of user test-user",
								TenantId:    "test-user",
							},
							ProjectAnnotations: map[string]string{
								ProjectRoleAnnotation: v1.ProjectRole_PROJECT_ROLE_OWNER.String(),
							},
						},
						{
							Project: &mdcv1.Project{
								Meta: &mdcv1.Meta{
									Id: "c1829741-f398-412c-8c0a-284e298d1a81",
									Annotations: map[string]string{
										DefaultProjectAnnotation: strconv.FormatBool(true),
									},
								},
								Name:        "default-project",
								Description: "default-project of user b",
								TenantId:    "b",
							},
							ProjectAnnotations: map[string]string{
								ProjectRoleAnnotation: v1.ProjectRole_PROJECT_ROLE_OWNER.String(),
							},
						},
						{
							Project: &mdcv1.Project{
								Meta: &mdcv1.Meta{
									Id: "a5bf9cef-b01b-4f68-be92-756bd3691b80",
								},
								Name:        "My project C",
								Description: "Created by user c",
								TenantId:    "c",
							},
							ProjectAnnotations: map[string]string{
								ProjectRoleAnnotation: v1.ProjectRole_PROJECT_ROLE_VIEWER.String(),
							},
						},
					},
				}, nil)
				mock.On("FindParticipatingTenants", ctx, &mdcv1.FindParticipatingTenantsRequest{
					TenantId:         "test-user",
					IncludeInherited: pointer.Pointer(true),
				}).Return(&mdcv1.FindParticipatingTenantsResponse{
					Tenants: []*mdcv1.TenantWithMembershipAnnotations{
						{
							Tenant: &mdcv1.Tenant{
								Meta: &mdcv1.Meta{
									Id: "test-user",
									Annotations: map[string]string{
										tutil.TagAvatarURL: "https://example.jpg",
									},
								},
								Name: "test-user",
							},
							TenantAnnotations: map[string]string{
								tutil.TenantRoleAnnotation: v1.TenantRole_TENANT_ROLE_OWNER.String(),
							},
						},
						{
							Tenant: &mdcv1.Tenant{
								Meta: &mdcv1.Meta{
									Id: "tenant-d",
									Annotations: map[string]string{
										tutil.TagAvatarURL: "https://example.jpg",
									},
								},
								Name:        "Tenant D",
								Description: "This is tenant D",
							},
							TenantAnnotations: map[string]string{
								tutil.TenantRoleAnnotation: v1.TenantRole_TENANT_ROLE_EDITOR.String(),
							},
						},
					},
				}, nil)
			},
			want: &ProjectsAndTenants{
				Projects: []*v1.Project{
					{
						Uuid:        "4ec2dcf8-19e3-437d-96e5-dcde95dc6e55",
						Meta:        &v1.Meta{},
						Name:        "default-project",
						Description: "default-project of user test-user",
						Tenant:      "test-user",
						AvatarUrl:   pointer.Pointer(""),
					},
					{
						Uuid:        "c1829741-f398-412c-8c0a-284e298d1a81",
						Meta:        &v1.Meta{},
						Name:        "default-project",
						Description: "default-project of user b",
						Tenant:      "b",
						AvatarUrl:   pointer.Pointer(""),
					},
					{
						Uuid:        "a5bf9cef-b01b-4f68-be92-756bd3691b80",
						Meta:        &v1.Meta{},
						Name:        "My project C",
						Description: "Created by user c",
						Tenant:      "c",
						AvatarUrl:   pointer.Pointer(""),
					},
				},
<<<<<<< HEAD
				DefaultProject: nil,
=======
>>>>>>> fa330674
				Tenants: []*v1.Tenant{
					{
						Login:     "test-user",
						Meta:      &v1.Meta{},
						Name:      "test-user",
						AvatarUrl: "https://example.jpg",
					},
					{
						Login:       "tenant-d",
						Meta:        &v1.Meta{},
						Name:        "Tenant D",
						AvatarUrl:   "https://example.jpg",
						Description: "This is tenant D",
					},
				},
				DefaultTenant: &v1.Tenant{
					Login:     "test-user",
					Meta:      &v1.Meta{},
					Name:      "test-user",
					AvatarUrl: "https://example.jpg",
				},
				ProjectRoles: map[string]v1.ProjectRole{
					"4ec2dcf8-19e3-437d-96e5-dcde95dc6e55": v1.ProjectRole_PROJECT_ROLE_OWNER,
					"a5bf9cef-b01b-4f68-be92-756bd3691b80": v1.ProjectRole_PROJECT_ROLE_VIEWER,
					"c1829741-f398-412c-8c0a-284e298d1a81": v1.ProjectRole_PROJECT_ROLE_OWNER,
				},
				TenantRoles: map[string]v1.TenantRole{
					"tenant-d":  v1.TenantRole_TENANT_ROLE_EDITOR,
					"test-user": v1.TenantRole_TENANT_ROLE_OWNER,
				},
			},
		},
	}
	for _, tt := range tests {
		t.Run(tt.name, func(t *testing.T) {
			mc := newMasterdataMockClient(t, tt.tenantServiceMock, tt.tenantMemberServiceMock, tt.projectServiceMock, tt.projectMemberServiceMock)

			got, err := GetProjectsAndTenants(ctx, mc, "test-user")

			if diff := cmp.Diff(tt.wantErr, err, testcommon.ErrorStringComparer()); diff != "" {
				t.Errorf("error diff (+got -want):\n %s", diff)
			}
			if diff := cmp.Diff(tt.want, got, testcommon.IgnoreUnexported()); diff != "" {
				t.Errorf("diff (+got -want):\n %s", diff)
			}
		})
	}
}<|MERGE_RESOLUTION|>--- conflicted
+++ resolved
@@ -192,10 +192,6 @@
 						AvatarUrl:   pointer.Pointer(""),
 					},
 				},
-<<<<<<< HEAD
-				DefaultProject: nil,
-=======
->>>>>>> fa330674
 				Tenants: []*v1.Tenant{
 					{
 						Login:     "test-user",
