--- conflicted
+++ resolved
@@ -39,14 +39,8 @@
 	require.Equal(t, "1.2.3.4", created.IPAddress)
 	require.NotNil(t, created.Created)
 
-<<<<<<< HEAD
-	newIP := *created
-	newIP.Description = "Modified IP"
-	err = ds.IP().Update(ctx, &newIP)
-=======
 	created.Description = "Modified IP"
 	err = ds.IP().Update(ctx, created)
->>>>>>> 849ac9c3
 	require.NoError(t, err)
 
 	updated, err := ds.IP().Get(ctx, "1.2.3.4")
