--- conflicted
+++ resolved
@@ -18,11 +18,8 @@
 		dbname        string
 
 		ip        *storage[*metal.IP]
-<<<<<<< HEAD
 		machine   *storage[*metal.Machine]
-=======
 		size      *storage[*metal.Size]
->>>>>>> 3d77f4b7
 		partition *storage[*metal.Partition]
 		network   *storage[*metal.Network]
 		fsl       *storage[*metal.FilesystemLayout]
@@ -52,11 +49,8 @@
 	}
 
 	ds.ip = newStorage[*metal.IP](ds, "ip")
-<<<<<<< HEAD
 	ds.machine = newStorage[*metal.Machine](ds, "machine")
-=======
 	ds.size = newStorage[*metal.Size](ds, "size")
->>>>>>> 3d77f4b7
 	ds.partition = newStorage[*metal.Partition](ds, "partition")
 	ds.network = newStorage[*metal.Network](ds, "network")
 	ds.fsl = newStorage[*metal.FilesystemLayout](ds, "filesystemlayout")
@@ -108,13 +102,11 @@
 	return ds.ip
 }
 
-<<<<<<< HEAD
 func (ds *datastore) Machine() Storage[*metal.Machine] {
 	return ds.machine
-=======
+}
 func (ds *datastore) Size() Storage[*metal.Size] {
 	return ds.size
->>>>>>> 3d77f4b7
 }
 
 func (ds *datastore) Partition() Storage[*metal.Partition] {
