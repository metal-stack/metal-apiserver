package generic

import (
	"context"
	"time"

	"github.com/metal-stack/metal-apiserver/pkg/db/metal"
	r "gopkg.in/rethinkdb/rethinkdb-go.v6"
)

const entityAlreadyModifiedErrorMessage = "the entity was changed from another, please retry"

type (
	// Entity is an interface that allows metal entities to be created and stored
	// into the database with the generic creation and update functions.
	Entity interface {
		// GetID returns the entity's id
		GetID() string
		// SetID sets the entity's id
		SetID(id string)
		// GetChanged returns the entity's changed time
		GetChanged() time.Time
		// SetChanged sets the entity's changed time
		// TODO: it would be great if SetChanged would be private such that the caller cannot tamper with the modification timestamps
		//       probably this also applies to SetCreated and SetID
		SetChanged(changed time.Time)
		// GetCreated sets the entity's creation time
		GetCreated() time.Time
		// SetCreated sets the entity's creation time
		SetCreated(created time.Time)
	}

	EntityQuery func(q r.Term) r.Term

	Storage[E Entity] interface {
		Create(ctx context.Context, e E) (E, error)
		Update(ctx context.Context, e E) error
		Upsert(ctx context.Context, e E) error
		Delete(ctx context.Context, e E) error
		Get(ctx context.Context, id string) (E, error)
		Find(ctx context.Context, queries ...EntityQuery) (E, error)
		List(ctx context.Context, queries ...EntityQuery) ([]E, error)
	}

	Datastore interface {
		IP() Storage[*metal.IP]
<<<<<<< HEAD
		Machine() Storage[*metal.Machine]
=======
		Size() Storage[*metal.Size]
>>>>>>> 3d77f4b7
		Partition() Storage[*metal.Partition]
		Network() Storage[*metal.Network]
		FilesystemLayout() Storage[*metal.FilesystemLayout]
		Image() Storage[*metal.Image]
		// event               Storage[*metal.ProvisioningEventContainer]
		// size                Storage[*metal.Size]
		// sizeimageConstraint Storage[*metal.SizeImageConstraint]
		// sw                  Storage[*metal.Switch]
		// switchStatus        Storage[*metal.SwitchStatus]

		// Pools
		AsnPool() *integerPool
		VrfPool() *integerPool

		Version(ctx context.Context) (string, error)
	}
)<|MERGE_RESOLUTION|>--- conflicted
+++ resolved
@@ -44,11 +44,8 @@
 
 	Datastore interface {
 		IP() Storage[*metal.IP]
-<<<<<<< HEAD
 		Machine() Storage[*metal.Machine]
-=======
 		Size() Storage[*metal.Size]
->>>>>>> 3d77f4b7
 		Partition() Storage[*metal.Partition]
 		Network() Storage[*metal.Network]
 		FilesystemLayout() Storage[*metal.FilesystemLayout]
