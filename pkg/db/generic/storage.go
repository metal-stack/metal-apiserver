--- conflicted
+++ resolved
@@ -30,11 +30,7 @@
 
 // Create creates the given entity in the database. in case it is already present, a conflict error will be returned.
 
-<<<<<<< HEAD
-// if the ID field of the entity is an empty string, the ID will be generated automatically as UUIDv7
-=======
 // if the ID field of the entity is an empty string, the ID will be generated automatically as UUIDv7.
->>>>>>> fa330674
 func (s *storage[E]) Create(ctx context.Context, e E) (E, error) {
 	now := time.Now()
 	e.SetCreated(now)
@@ -43,11 +39,7 @@
 	var zero E
 
 	// Create a uuidv7 id if an empty string is given
-<<<<<<< HEAD
-	// this ensures alphabetically ordered by creation date uuids.
-=======
 	// this ensures alphabetically ordered uuids by creation date.
->>>>>>> fa330674
 	if e.GetID() == "" {
 		uid, err := uuid.NewV7()
 		if err != nil {
@@ -56,11 +48,7 @@
 		e.SetID(uid.String())
 	}
 
-<<<<<<< HEAD
-	res, err := s.table.Insert(e).RunWrite(s.r.queryExecutor, r.RunOpts{Context: ctx})
-=======
 	_, err := s.table.Insert(e).RunWrite(s.r.queryExecutor, r.RunOpts{Context: ctx})
->>>>>>> fa330674
 	if err != nil {
 		if r.IsConflictErr(err) {
 			return zero, errorutil.Conflict("cannot create %v in database, entity already exists: %s", s.tableName, e.GetID())
