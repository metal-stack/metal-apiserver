package metal

import (
	"fmt"
	"net/netip"
	"slices"
	"strconv"

	"github.com/metal-stack/api/go/enum"
	apiv2 "github.com/metal-stack/api/go/metalstack/api/v2"
	"github.com/metal-stack/metal-lib/pkg/pointer"
)

type (
	Network struct {
		Base
		Prefixes                   Prefixes          `rethinkdb:"prefixes"`
		DestinationPrefixes        Prefixes          `rethinkdb:"destinationprefixes"`
		DefaultChildPrefixLength   ChildPrefixLength `rethinkdb:"defaultchildprefixlength" description:"if privatesuper, this defines the bitlen of child prefixes per addressfamily if not nil"`
		MinChildPrefixLength       ChildPrefixLength `rethinkdb:"minchildprefixlength" description:"if privatesuper, this defines the minimum bitlen of child prefixes per addressfamily if not nil"`
		PartitionID                string            `rethinkdb:"partitionid"`
		ProjectID                  string            `rethinkdb:"projectid"`
		Namespace                  *string           `rethinkdb:"namespace" description:"if this is a namespaced private network, the namespace is stored here, otherwise nil"`
		ParentNetworkID            string            `rethinkdb:"parentnetworkid"`
		Vrf                        uint              `rethinkdb:"vrf"`
		Labels                     map[string]string `rethinkdb:"labels"`
		AdditionalAnnouncableCIDRs []string          `rethinkdb:"additionalannouncablecidrs" description:"list of cidrs which are added to the route maps per tenant private network, these are typically pod- and service cidrs, can only be set in a supernetwork"`
		NetworkType                *NetworkType      `rethinkdb:"networktype"`
		NATType                    *NATType          `rethinkdb:"nattype"`
		// PrivateSuper if set identifies this Network as a Super Network for private networks
		//
		// Deprecated: use SuperNetworkType instead
		PrivateSuper bool `rethinkdb:"privatesuper"`
		// Underlay if set indicates as a underlay network for firewalls and switches
		//
		// Deprecated: use UnderlayNetworkType instead
		Underlay bool `rethinkdb:"underlay"`
		// Shared if set indicates that this network can be used from other projects to acquire ips from
		//
		// Deprecated: use ChildSharedNetworkType instead
		Shared bool `rethinkdb:"shared"`
		// Nat if set, traffic entering this network is masqueraded behind the interface entering this network
		//
		// Deprecated: use IPv4MasqueradeNATType instead
		Nat bool `rethinkdb:"nat"`
	}

	NATType     string
	NetworkType string

	ChildPrefixLength map[AddressFamily]uint8

	// AddressFamily identifies IPv4/IPv6
	AddressFamily   string
	AddressFamilies []AddressFamily

	Prefix struct {
		IP     string `rethinkdb:"ip"`
		Length string `rethinkdb:"length"`
	}

	// Prefixes is an array of prefixes
	Prefixes []Prefix
)

const (
	// AddressFamilyIPv4 identifies IPv4
	AddressFamilyIPv4 = AddressFamily("IPv4")
	// AddressFamilyIPv6 identifies IPv6
	AddressFamilyIPv6 = AddressFamily("IPv6")

	// NetworkType
	// NetworkTypeExternal identifies a network where ips can be allocated from different projects
	NetworkTypeExternal = NetworkType("external")
	// NetworkTypeUnderlay identifies a underlay network
	NetworkTypeUnderlay = NetworkType("underlay")

	// NetworkTypeSuper identifies a super network where child networks can be allocated from
	NetworkTypeSuper = NetworkType("super")
	// NetworkTypeSuperNamespaced identifies a super network where child networks can be allocated from, namespaced per project
	NetworkTypeSuperNamespaced = NetworkType("super-namespaced")
	// NetworkTypeChild identifies a child network which is only used in one project for machines and firewalls without external connectivity
	NetworkTypeChild = NetworkType("child")
	// NetworkTypeChildShared identifies a child network which can be shared, e.g. ips allocated from different projects
	NetworkTypeChildShared = NetworkType("child-shared")

	// NATType
	NATTypeInvalid = NATType("invalid")
	// NATTypeNone no nat in place when traffic leaves this network
	NATTypeNone = NATType("none")
	// NATTypeIPv4Masquerade masquerade ipv4 behind gateway ip
	NATTypeIPv4Masquerade = NATType("ipv4-masq")
)

func IsSuperNetwork(nt *NetworkType) bool {
	if nt == nil {
		return false
	}
	if *nt == NetworkTypeSuper || *nt == NetworkTypeSuperNamespaced {
		return true
	}
	return false
}

func IsChildNetwork(nt *NetworkType) bool {
	if nt == nil {
		return false
	}
	if *nt == NetworkTypeChild || *nt == NetworkTypeChildShared {
		return true
	}
	return false
}

func ToNetworkType(nwt apiv2.NetworkType) (NetworkType, error) {
	switch nwt {
	case apiv2.NetworkType_NETWORK_TYPE_CHILD:
		return NetworkTypeChild, nil
	case apiv2.NetworkType_NETWORK_TYPE_CHILD_SHARED:
		return NetworkTypeChildShared, nil
	case apiv2.NetworkType_NETWORK_TYPE_SUPER:
		return NetworkTypeSuper, nil
	case apiv2.NetworkType_NETWORK_TYPE_SUPER_NAMESPACED:
		return NetworkTypeSuperNamespaced, nil
	case apiv2.NetworkType_NETWORK_TYPE_EXTERNAL:
		return NetworkTypeExternal, nil
	case apiv2.NetworkType_NETWORK_TYPE_UNDERLAY:
		return NetworkTypeUnderlay, nil
	case apiv2.NetworkType_NETWORK_TYPE_UNSPECIFIED:
		fallthrough
	default:
		return NetworkType(""), fmt.Errorf("given networkType:%q is invalid", nwt)
	}
}

func FromNetworkType(nwt NetworkType) (apiv2.NetworkType, error) {
	apiv2NetworkType, err := enum.GetEnum[apiv2.NetworkType](string(nwt))
	if err != nil {
		return apiv2.NetworkType_NETWORK_TYPE_UNSPECIFIED, fmt.Errorf("given networkType:%q is invalid", nwt)
	}
	return apiv2NetworkType, nil
}

func ToNATType(nt apiv2.NATType) (NATType, error) {
	switch nt {
	case apiv2.NATType_NAT_TYPE_NONE:
		return NATTypeNone, nil
	case apiv2.NATType_NAT_TYPE_IPV4_MASQUERADE:
		return NATTypeIPv4Masquerade, nil
	case apiv2.NATType_NAT_TYPE_UNSPECIFIED:
		fallthrough
	default:
		return NATTypeInvalid, fmt.Errorf("given natType:%q is invalid", nt)
	}
}

func FromNATType(nt NATType) (apiv2.NATType, error) {
	apiv2NatType, err := enum.GetEnum[apiv2.NATType](string(nt))
	if err != nil {
		return apiv2.NATType_NAT_TYPE_UNSPECIFIED, fmt.Errorf("given nat type %q is invalid", nt)
	}
	return apiv2NatType, nil
}

func ToAddressFamily(af apiv2.IPAddressFamily) (AddressFamily, error) {
	switch af {
	case apiv2.IPAddressFamily_IP_ADDRESS_FAMILY_V4:
		return AddressFamilyIPv4, nil
	case apiv2.IPAddressFamily_IP_ADDRESS_FAMILY_V6:
		return AddressFamilyIPv6, nil
	case apiv2.IPAddressFamily_IP_ADDRESS_FAMILY_UNSPECIFIED:
		fallthrough
	default:
		return "", fmt.Errorf("given addressfamily %q is invalid", af)
	}
}

// ToAddressFamilyFromNetwork returns the metal address family of the corresponding apiv2 address family.
// Attention: this function might return nil for network family dual stack!!
func ToAddressFamilyFromNetwork(af apiv2.NetworkAddressFamily) (*AddressFamily, error) {
	switch af {
	case apiv2.NetworkAddressFamily_NETWORK_ADDRESS_FAMILY_DUAL_STACK:
		return nil, nil
	case apiv2.NetworkAddressFamily_NETWORK_ADDRESS_FAMILY_V4:
		return pointer.Pointer(AddressFamilyIPv4), nil
	case apiv2.NetworkAddressFamily_NETWORK_ADDRESS_FAMILY_V6:
		return pointer.Pointer(AddressFamilyIPv6), nil
	default:
		return nil, fmt.Errorf("given addressfamily %q is invalid", af)
	}
}

func ToChildPrefixLength(cpl *apiv2.ChildPrefixLength) ChildPrefixLength {
	if cpl == nil {
		return nil
	}

	childPrefixLength := ChildPrefixLength{}

	if cpl.Ipv4 != nil {
		childPrefixLength[AddressFamilyIPv4] = uint8(*cpl.Ipv4)
	}

	if cpl.Ipv6 != nil {
		childPrefixLength[AddressFamilyIPv6] = uint8(*cpl.Ipv6)
	}

	return childPrefixLength
}

func (p *Prefix) String() string {
	return p.IP + "/" + p.Length
}

<<<<<<< HEAD
// equals returns true when prefixes have the same cidr.
func (p *Prefix) equals(other Prefix) bool {
	return p.String() == other.String()
}

=======
>>>>>>> a10daebf
func (p Prefixes) String() []string {
	result := []string{}
	for _, element := range p {
		result = append(result, element.String())
	}
	slices.Sort(result)
	return result
}

// OfFamily returns the prefixes of the given address family.
// be aware that malformed prefixes are just skipped, so do not use this for validation or something.
func (p Prefixes) OfFamily(af AddressFamily) Prefixes {
	var res Prefixes

	for _, prefix := range p {
		pfx, err := netip.ParsePrefix(prefix.String())
		if err != nil {
			continue
		}

		if pfx.Addr().Is4() && af == AddressFamilyIPv6 {
			continue
		}
		if pfx.Addr().Is6() && af == AddressFamilyIPv4 {
			continue
		}

		res = append(res, prefix)
	}

	return res
}

// AddressFamilies returns the addressfamilies of given prefixes.
// be aware that malformed prefixes are just skipped, so do not use this for validation or something.
func (p Prefixes) AddressFamilies() AddressFamilies {
	var afs AddressFamilies

	for _, prefix := range p {
		pfx, err := netip.ParsePrefix(prefix.String())
		if err != nil {
			continue
		}

		var af AddressFamily
		if pfx.Addr().Is4() {
			af = AddressFamilyIPv4
		}
		if pfx.Addr().Is6() {
			af = AddressFamilyIPv6
		}
		if !slices.Contains(afs, af) {
			afs = append(afs, af)
		}
	}

	return afs
}

func NewPrefixesFromCIDRs(cidrs []string) (Prefixes, error) {
	var (
		result Prefixes
	)
	for _, p := range cidrs {
		prefix, _, err := NewPrefixFromCIDR(p)
		if err != nil {
			return nil, err
		}
		result = append(result, *prefix)
	}

	return result, nil
}

// NewPrefixFromCIDR returns a new prefix from a given cidr.
func NewPrefixFromCIDR(cidr string) (*Prefix, *netip.Prefix, error) {
	prefix, err := netip.ParsePrefix(cidr)
	if err != nil {
		return nil, nil, err
	}
	ip := prefix.Addr().String()
	length := strconv.Itoa(prefix.Bits())
	return &Prefix{
		IP:     ip,
		Length: length,
	}, &prefix, nil
}

<<<<<<< HEAD
// SubtractPrefixes returns the prefixes minus the prefixes passed in the arguments
func (p Prefixes) SubtractPrefixes(prefixes ...Prefix) Prefixes {
	var copy Prefixes
	copy = append(copy, p...)

	return slices.DeleteFunc(copy, func(a Prefix) bool {
		return slices.ContainsFunc(prefixes, func(b Prefix) bool {
			return a.equals(b)
=======
// SubtractPrefixes returns the prefixes of the network minus the prefixes passed in the arguments
func (p Prefixes) SubtractPrefixes(target ...Prefix) []Prefix {
	var copy Prefixes
	copy = append(copy, p...)
	return slices.DeleteFunc(copy, func(a Prefix) bool {
		return slices.ContainsFunc(target, func(b Prefix) bool {
			return a.String() == b.String()
>>>>>>> a10daebf
		})
	})
}<|MERGE_RESOLUTION|>--- conflicted
+++ resolved
@@ -212,14 +212,6 @@
 	return p.IP + "/" + p.Length
 }
 
-<<<<<<< HEAD
-// equals returns true when prefixes have the same cidr.
-func (p *Prefix) equals(other Prefix) bool {
-	return p.String() == other.String()
-}
-
-=======
->>>>>>> a10daebf
 func (p Prefixes) String() []string {
 	result := []string{}
 	for _, element := range p {
@@ -308,16 +300,6 @@
 	}, &prefix, nil
 }
 
-<<<<<<< HEAD
-// SubtractPrefixes returns the prefixes minus the prefixes passed in the arguments
-func (p Prefixes) SubtractPrefixes(prefixes ...Prefix) Prefixes {
-	var copy Prefixes
-	copy = append(copy, p...)
-
-	return slices.DeleteFunc(copy, func(a Prefix) bool {
-		return slices.ContainsFunc(prefixes, func(b Prefix) bool {
-			return a.equals(b)
-=======
 // SubtractPrefixes returns the prefixes of the network minus the prefixes passed in the arguments
 func (p Prefixes) SubtractPrefixes(target ...Prefix) []Prefix {
 	var copy Prefixes
@@ -325,7 +307,6 @@
 	return slices.DeleteFunc(copy, func(a Prefix) bool {
 		return slices.ContainsFunc(target, func(b Prefix) bool {
 			return a.String() == b.String()
->>>>>>> a10daebf
 		})
 	})
 }