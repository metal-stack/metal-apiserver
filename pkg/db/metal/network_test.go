package metal_test

import (
	"reflect"
	"testing"

	"github.com/google/go-cmp/cmp"
	apiv2 "github.com/metal-stack/api/go/metalstack/api/v2"
	"github.com/metal-stack/metal-apiserver/pkg/db/metal"
	"github.com/metal-stack/metal-lib/pkg/pointer"
)

func TestPrefixes_OfFamily(t *testing.T) {
	tests := []struct {
		name string
		af   metal.AddressFamily
		p    metal.Prefixes
		want metal.Prefixes
	}{
		{
			name: "no prefixes filtered by ipv4",
			af:   metal.AddressFamilyIPv4,
			p:    metal.Prefixes{},
			want: nil,
		},
		{
			name: "prefixes filtered by ipv4",
			af:   metal.AddressFamilyIPv4,
			p: metal.Prefixes{
				{IP: "1.2.3.0", Length: "28"},
				{IP: "fe80::", Length: "64"},
			},
			want: metal.Prefixes{
				{IP: "1.2.3.0", Length: "28"},
			},
		},
		{
			name: "prefixes filtered by ipv6",
			af:   metal.AddressFamilyIPv6,
			p: metal.Prefixes{
				{IP: "1.2.3.0", Length: "28"},
				{IP: "fe80::", Length: "64"},
			},
			want: metal.Prefixes{
				{IP: "fe80::", Length: "64"},
			},
		},
		{
			name: "malformed prefixes are skipped",
			af:   metal.AddressFamilyIPv6,
			p: metal.Prefixes{
				{IP: "1.2.3.0", Length: "28"},
				{IP: "fe80::", Length: "metal-stack-rulez"},
			},
			want: nil,
		},
	}
	for _, tt := range tests {
		t.Run(tt.name, func(t *testing.T) {
			got := tt.p.OfFamily(tt.af)
			if diff := cmp.Diff(got, tt.want); diff != "" {
				t.Errorf("diff = %s", diff)
			}
		})
	}
}

func TestPrefixes_AddressFamilies(t *testing.T) {
	tests := []struct {
		name string
		p    metal.Prefixes
		want metal.AddressFamilies
	}{
		{
			name: "only ipv4",
			p: metal.Prefixes{
				{IP: "1.2.3.0", Length: "28"},
			},
			want: metal.AddressFamilies{metal.AddressFamilyIPv4},
		},
		{
			name: "only ipv6",
			p: metal.Prefixes{
				{IP: "fe80::", Length: "64"},
			},
			want: metal.AddressFamilies{metal.AddressFamilyIPv6},
		},
		{
			name: "both afs",
			p: metal.Prefixes{
				{IP: "1.2.3.0", Length: "28"},
				{IP: "fe80::", Length: "64"},
			},
			want: metal.AddressFamilies{metal.AddressFamilyIPv4, metal.AddressFamilyIPv6},
		},
		{
			name: "nil prefixes",
			p:    nil,
			want: nil,
		},
	}
	for _, tt := range tests {
		t.Run(tt.name, func(t *testing.T) {
			if got := tt.p.AddressFamilies(); !reflect.DeepEqual(got, tt.want) {
				t.Errorf("Prefixes.AddressFamilies() = %v, want %v", got, tt.want)
			}
		})
	}
}

func TestNetwork_SubtractPrefixes(t *testing.T) {
	tests := []struct {
		name     string
		existing metal.Prefixes
		subtract metal.Prefixes
		want     metal.Prefixes
	}{
		{
			name: "subtract single prefix from existing prefixes",
			existing: metal.Prefixes{
				{IP: "1.2.3.4", Length: "32"},
				{IP: "2.3.4.5", Length: "32"},
				{IP: "3.4.5.6", Length: "32"},
				{IP: "10.0.0.0", Length: "8"},
			},
			subtract: metal.Prefixes{
				{IP: "2.3.4.5", Length: "32"},
			},
			want: metal.Prefixes{
				{IP: "1.2.3.4", Length: "32"},
				{IP: "3.4.5.6", Length: "32"},
				{IP: "10.0.0.0", Length: "8"},
			},
		},
		{
			name: "subtract two prefix from existing prefixes",
			existing: metal.Prefixes{
				{IP: "1.2.3.4", Length: "32"},
				{IP: "2.3.4.5", Length: "32"},
				{IP: "3.4.5.6", Length: "32"},
				{IP: "10.0.0.0", Length: "8"},
			},
			subtract: metal.Prefixes{
				{IP: "2.3.4.5", Length: "32"},
				{IP: "10.0.0.0", Length: "8"},
			},
			want: metal.Prefixes{
				{IP: "1.2.3.4", Length: "32"},
				{IP: "3.4.5.6", Length: "32"},
			},
		},
		{
			name: "subtract non existing prefix",
			existing: metal.Prefixes{
				{IP: "1.2.3.4", Length: "32"},
				{IP: "2.3.4.5", Length: "32"},
				{IP: "3.4.5.6", Length: "32"},
				{IP: "10.0.0.0", Length: "8"},
			},
			subtract: metal.Prefixes{
				{IP: "255.255.255.0", Length: "24"},
			},
			want: metal.Prefixes{
				{IP: "1.2.3.4", Length: "32"},
				{IP: "2.3.4.5", Length: "32"},
				{IP: "3.4.5.6", Length: "32"},
				{IP: "10.0.0.0", Length: "8"},
			},
		},
		{
			name:     "subtract from empty",
			existing: nil,
			subtract: metal.Prefixes{
				{IP: "255.255.255.0", Length: "24"},
			},
			want: nil,
		},
	}
	for _, tt := range tests {
		t.Run(tt.name, func(t *testing.T) {
<<<<<<< HEAD
			var copyExisting metal.Prefixes
			copyExisting = append(copyExisting, tt.existing...)

=======
>>>>>>> a10daebf
			if diff := cmp.Diff(tt.want, metal.Prefixes(tt.existing.SubtractPrefixes(tt.subtract...))); diff != "" {
				t.Errorf("diff = %s", diff)
			}

			// check existing not modified
			if diff := cmp.Diff(tt.existing, copyExisting); diff != "" {
				t.Errorf("modified prefixes = %s", diff)
			}
		})
	}
}

func TestToNetworkType(t *testing.T) {
	tests := []struct {
		name    string
		nwt     apiv2.NetworkType
		want    metal.NetworkType
		wantErr bool
	}{
		{
			name:    "child network type",
			nwt:     apiv2.NetworkType_NETWORK_TYPE_CHILD,
			want:    metal.NetworkTypeChild,
			wantErr: false,
		},
		{
			name:    "child shared network type",
			nwt:     apiv2.NetworkType_NETWORK_TYPE_CHILD_SHARED,
			want:    metal.NetworkTypeChildShared,
			wantErr: false,
		},
		{
			name:    "super network type",
			nwt:     apiv2.NetworkType_NETWORK_TYPE_SUPER,
			want:    metal.NetworkTypeSuper,
			wantErr: false,
		},
		{
			name:    "super namespaced network type",
			nwt:     apiv2.NetworkType_NETWORK_TYPE_SUPER_NAMESPACED,
			want:    metal.NetworkTypeSuperNamespaced,
			wantErr: false,
		},
		{
			name:    "external network type",
			nwt:     apiv2.NetworkType_NETWORK_TYPE_EXTERNAL,
			want:    metal.NetworkTypeExternal,
			wantErr: false,
		},
		{
			name:    "underlay network type",
			nwt:     apiv2.NetworkType_NETWORK_TYPE_UNDERLAY,
			want:    metal.NetworkTypeUnderlay,
			wantErr: false,
		},
		{
			name:    "unspecified network type",
			nwt:     apiv2.NetworkType_NETWORK_TYPE_UNSPECIFIED,
			want:    metal.NetworkType(""),
			wantErr: true,
		},
		{
			name:    "unspecified network type",
			nwt:     42,
			want:    metal.NetworkType(""),
			wantErr: true,
		},
	}
	for _, tt := range tests {
		t.Run(tt.name, func(t *testing.T) {
			got, err := metal.ToNetworkType(tt.nwt)
			if (err != nil) != tt.wantErr {
				t.Errorf("ToNetworkType() error = %v, wantErr %v", err, tt.wantErr)
				return
			}
			if got != tt.want {
				t.Errorf("ToNetworkType() = %v, want %v", got, tt.want)
			}
		})
	}
}

func TestFromNetworkType(t *testing.T) {
	tests := []struct {
		name    string
		nwt     metal.NetworkType
		want    apiv2.NetworkType
		wantErr bool
	}{

		{
			name:    "child network type",
			nwt:     metal.NetworkTypeChild,
			want:    apiv2.NetworkType_NETWORK_TYPE_CHILD,
			wantErr: false,
		},
		{
			name:    "child shared network type",
			nwt:     metal.NetworkTypeChildShared,
			want:    apiv2.NetworkType_NETWORK_TYPE_CHILD_SHARED,
			wantErr: false,
		},
		{
			name:    "super network type",
			nwt:     metal.NetworkTypeSuper,
			want:    apiv2.NetworkType_NETWORK_TYPE_SUPER,
			wantErr: false,
		},
		{
			name:    "super namespaced network type",
			nwt:     metal.NetworkTypeSuperNamespaced,
			want:    apiv2.NetworkType_NETWORK_TYPE_SUPER_NAMESPACED,
			wantErr: false,
		},
		{
			name:    "external network type",
			nwt:     metal.NetworkTypeExternal,
			want:    apiv2.NetworkType_NETWORK_TYPE_EXTERNAL,
			wantErr: false,
		},
		{
			name:    "underlay network type",
			nwt:     metal.NetworkTypeUnderlay,
			want:    apiv2.NetworkType_NETWORK_TYPE_UNDERLAY,
			wantErr: false,
		},
		{
			name:    "unspecified network type",
			nwt:     metal.NetworkType(""),
			want:    apiv2.NetworkType_NETWORK_TYPE_UNSPECIFIED,
			wantErr: true,
		},
	}
	for _, tt := range tests {
		t.Run(tt.name, func(t *testing.T) {
			got, err := metal.FromNetworkType(tt.nwt)
			if (err != nil) != tt.wantErr {
				t.Errorf("FromNetworkType() error = %v, wantErr %v", err, tt.wantErr)
				return
			}
			if !reflect.DeepEqual(got, tt.want) {
				t.Errorf("FromNetworkType() = %v, want %v", got, tt.want)
			}
		})
	}
}

func TestToNATType(t *testing.T) {
	tests := []struct {
		name    string
		nt      apiv2.NATType
		want    metal.NATType
		wantErr bool
	}{
		{
			name:    "none nattype",
			nt:      apiv2.NATType_NAT_TYPE_NONE,
			want:    metal.NATTypeNone,
			wantErr: false,
		},
		{
			name:    "masq nattype",
			nt:      apiv2.NATType_NAT_TYPE_IPV4_MASQUERADE,
			want:    metal.NATTypeIPv4Masquerade,
			wantErr: false,
		},
		{
			name:    "unspecified nattype",
			nt:      apiv2.NATType_NAT_TYPE_UNSPECIFIED,
			want:    metal.NATTypeInvalid,
			wantErr: true,
		},
	}
	for _, tt := range tests {
		t.Run(tt.name, func(t *testing.T) {
			got, err := metal.ToNATType(tt.nt)
			if (err != nil) != tt.wantErr {
				t.Errorf("ToNATType() error = %v, wantErr %v", err, tt.wantErr)
				return
			}
			if got != tt.want {
				t.Errorf("ToNATType() = %v, want %v", got, tt.want)
			}
		})
	}
}

func TestFromNATType(t *testing.T) {
	tests := []struct {
		name    string
		nt      metal.NATType
		want    apiv2.NATType
		wantErr bool
	}{
		{
			name:    "none nattype",
			nt:      metal.NATTypeNone,
			want:    apiv2.NATType_NAT_TYPE_NONE,
			wantErr: false,
		},
		{
			name:    "masq nattype",
			nt:      metal.NATTypeIPv4Masquerade,
			want:    apiv2.NATType_NAT_TYPE_IPV4_MASQUERADE,
			wantErr: false,
		},
		{
			name:    "unspecified nattype",
			nt:      metal.NATTypeInvalid,
			want:    apiv2.NATType_NAT_TYPE_UNSPECIFIED,
			wantErr: true,
		},
	}
	for _, tt := range tests {
		t.Run(tt.name, func(t *testing.T) {
			got, err := metal.FromNATType(tt.nt)
			if (err != nil) != tt.wantErr {
				t.Errorf("FromNATType() error = %v, wantErr %v", err, tt.wantErr)
				return
			}
			if !reflect.DeepEqual(got, tt.want) {
				t.Errorf("FromNATType() = %v, want %v", got, tt.want)
			}
		})
	}
}

func TestToAddressFamily(t *testing.T) {
	tests := []struct {
		name    string
		af      apiv2.IPAddressFamily
		want    metal.AddressFamily
		wantErr bool
	}{
		{
			name:    "ipv4",
			af:      apiv2.IPAddressFamily_IP_ADDRESS_FAMILY_V4,
			want:    metal.AddressFamilyIPv4,
			wantErr: false,
		},
		{
			name:    "ipv6",
			af:      apiv2.IPAddressFamily_IP_ADDRESS_FAMILY_V6,
			want:    metal.AddressFamilyIPv6,
			wantErr: false,
		},
		{
			name:    "invalid",
			af:      apiv2.IPAddressFamily_IP_ADDRESS_FAMILY_UNSPECIFIED,
			want:    metal.AddressFamily(""),
			wantErr: true,
		},
	}
	for _, tt := range tests {
		t.Run(tt.name, func(t *testing.T) {
			got, err := metal.ToAddressFamily(tt.af)
			if (err != nil) != tt.wantErr {
				t.Errorf("ToAddressFamily() error = %v, wantErr %v", err, tt.wantErr)
				return
			}
			if got != tt.want {
				t.Errorf("ToAddressFamily() = %v, want %v", got, tt.want)
			}
		})
	}
}

func TestIsSuperNetwork(t *testing.T) {
	tests := []struct {
		name string
		nt   *metal.NetworkType
		want bool
	}{
		{
			name: "super",
			nt:   pointer.Pointer(metal.NetworkTypeSuper),
			want: true,
		},
		{
			name: "super namespaced",
			nt:   pointer.Pointer(metal.NetworkTypeSuperNamespaced),
			want: true,
		},
		{
			name: "underlay",
			nt:   pointer.Pointer(metal.NetworkTypeUnderlay),
			want: false,
		},
		{
			name: "nil",
			nt:   nil,
			want: false,
		},
	}
	for _, tt := range tests {
		t.Run(tt.name, func(t *testing.T) {
			if got := metal.IsSuperNetwork(tt.nt); got != tt.want {
				t.Errorf("IsChildNetwork() = %v, want %v", got, tt.want)
			}
		})
	}
}
func TestIsChildNetwork(t *testing.T) {
	tests := []struct {
		name string
		nt   *metal.NetworkType
		want bool
	}{
		{
			name: "child",
			nt:   pointer.Pointer(metal.NetworkTypeChild),
			want: true,
		},
		{
			name: "child shared",
			nt:   pointer.Pointer(metal.NetworkTypeChildShared),
			want: true,
		},
		{
			name: "underlay",
			nt:   pointer.Pointer(metal.NetworkTypeUnderlay),
			want: false,
		},
		{
			name: "nil",
			nt:   nil,
			want: false,
		},
	}
	for _, tt := range tests {
		t.Run(tt.name, func(t *testing.T) {
			if got := metal.IsChildNetwork(tt.nt); got != tt.want {
				t.Errorf("IsChildNetwork() = %v, want %v", got, tt.want)
			}
		})
	}
}

func TestToChildPrefixLength(t *testing.T) {
	tests := []struct {
		name string
		cpl  *apiv2.ChildPrefixLength
		want metal.ChildPrefixLength
	}{
		{
			name: "nil results into nil",
			cpl:  nil,
			want: nil,
		},
		{
			name: "zero results into zero",
			cpl:  &apiv2.ChildPrefixLength{},
			want: metal.ChildPrefixLength{},
		},
		{
			name: "ipv4 and ipv6 are properly mapped",
			cpl: &apiv2.ChildPrefixLength{
				Ipv4: pointer.Pointer(uint32(28)),
				Ipv6: pointer.Pointer(uint32(56)),
			},
			want: metal.ChildPrefixLength{
				metal.AddressFamilyIPv4: 28,
				metal.AddressFamilyIPv6: 56,
			},
		},
	}
	for _, tt := range tests {
		t.Run(tt.name, func(t *testing.T) {
			got := metal.ToChildPrefixLength(tt.cpl)
			if diff := cmp.Diff(got, tt.want); diff != "" {
				t.Errorf("diff = %s", diff)
			}
		})
	}
}<|MERGE_RESOLUTION|>--- conflicted
+++ resolved
@@ -178,12 +178,6 @@
 	}
 	for _, tt := range tests {
 		t.Run(tt.name, func(t *testing.T) {
-<<<<<<< HEAD
-			var copyExisting metal.Prefixes
-			copyExisting = append(copyExisting, tt.existing...)
-
-=======
->>>>>>> a10daebf
 			if diff := cmp.Diff(tt.want, metal.Prefixes(tt.existing.SubtractPrefixes(tt.subtract...))); diff != "" {
 				t.Errorf("diff = %s", diff)
 			}
