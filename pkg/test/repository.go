--- conflicted
+++ resolved
@@ -109,13 +109,8 @@
 func CreateNetworks(t *testing.T, repo *repository.Store, nws []*adminv2.NetworkServiceCreateRequest) NetworkMap {
 	var networkMap = NetworkMap{}
 
-<<<<<<< HEAD
-		_, err := repo.UnscopedNetwork().Create(t.Context(), nw)
-=======
 	for _, nw := range nws {
-		validated, err := repo.UnscopedNetwork().ValidateCreate(t.Context(), nw)
-		require.NoError(t, err)
-		resp, err := repo.UnscopedNetwork().Create(t.Context(), validated)
+		resp, err := repo.UnscopedNetwork().Create(t.Context(), nw)
 		require.NoError(t, err)
 		networkMap[resp.Name] = resp.ID
 	}
@@ -163,7 +158,6 @@
 		validated, err := repo.UnscopedNetwork().ValidateCreate(t.Context(), req)
 		require.NoError(t, err)
 		resp, err := repo.UnscopedNetwork().Create(t.Context(), validated)
->>>>>>> 956e5e47
 		require.NoError(t, err)
 		networkMap[resp.Name] = resp.ID
 	}
