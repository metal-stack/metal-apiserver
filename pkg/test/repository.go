--- conflicted
+++ resolved
@@ -456,7 +456,7 @@
 		require.NoError(t, err)
 		sizeMap[s.ID] = s
 	}
-<<<<<<< HEAD
+	return sizeMap
 }
 
 func CreateSwitches(t *testing.T, store *repository.Store, switches []*repository.SwitchServiceCreateRequest) {
@@ -464,7 +464,4 @@
 		_, err := store.Switch().Create(t.Context(), sw)
 		require.NoError(t, err)
 	}
-=======
-	return sizeMap
->>>>>>> 11c787f2
 }