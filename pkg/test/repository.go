--- conflicted
+++ resolved
@@ -199,13 +199,8 @@
 	return resp.Msg.GetToken()
 }
 
-<<<<<<< HEAD
 func CreateImages(t *testing.T, repo *repository.Store, images []*adminv2.ImageServiceCreateRequest) map[string]*apiv2.Image {
 	imageMap := map[string]*apiv2.Image{}
-=======
-func CreateImages(t testing.TB, repo *repository.Store, images []*adminv2.ImageServiceCreateRequest) map[string]*metal.Image {
-	imageMap := map[string]*metal.Image{}
->>>>>>> 4bba441c
 	for _, img := range images {
 		i, err := repo.Image().Create(t.Context(), img)
 		require.NoError(t, err)
@@ -214,13 +209,8 @@
 	return imageMap
 }
 
-<<<<<<< HEAD
 func CreateFilesystemLayouts(t *testing.T, repo *repository.Store, fsls []*adminv2.FilesystemServiceCreateRequest) map[string]*apiv2.FilesystemLayout {
 	fslMap := map[string]*apiv2.FilesystemLayout{}
-=======
-func CreateFilesystemLayouts(t testing.TB, repo *repository.Store, fsls []*adminv2.FilesystemServiceCreateRequest) map[string]*metal.FilesystemLayout {
-	fslMap := map[string]*metal.FilesystemLayout{}
->>>>>>> 4bba441c
 	for _, fsl := range fsls {
 		fsl, err := repo.FilesystemLayout().Create(t.Context(), fsl)
 		require.NoError(t, err)
@@ -229,13 +219,8 @@
 	return fslMap
 }
 
-<<<<<<< HEAD
 func CreateIPs(t *testing.T, repo *repository.Store, ips []*apiv2.IPServiceCreateRequest) map[string]*apiv2.IP {
 	ipMap := map[string]*apiv2.IP{}
-=======
-func CreateIPs(t testing.TB, repo *repository.Store, ips []*apiv2.IPServiceCreateRequest) map[string]*metal.IP {
-	ipMap := map[string]*metal.IP{}
->>>>>>> 4bba441c
 	for _, ip := range ips {
 		i, err := repo.UnscopedIP().Create(t.Context(), ip)
 		require.NoError(t, err)
@@ -244,13 +229,8 @@
 	return ipMap
 }
 
-<<<<<<< HEAD
 func CreateMachinesWithAllocation(t *testing.T, repo *repository.Store, machines []*apiv2.MachineServiceCreateRequest) map[string]*apiv2.Machine {
 	machineMap := map[string]*apiv2.Machine{}
-=======
-func CreateMachinesWithAllocation(t testing.TB, repo *repository.Store, machines []*apiv2.MachineServiceCreateRequest) map[string]*metal.Machine {
-	machineMap := map[string]*metal.Machine{}
->>>>>>> 4bba441c
 	for _, machine := range machines {
 		m, err := repo.UnscopedMachine().Create(t.Context(), machine)
 		require.NoError(t, err)
@@ -282,13 +262,8 @@
 	return machineMap
 }
 
-<<<<<<< HEAD
 func CreateNetworks(t *testing.T, repo *repository.Store, nws []*adminv2.NetworkServiceCreateRequest) map[string]*apiv2.Network {
 	networkMap := map[string]*apiv2.Network{}
-=======
-func CreateNetworks(t testing.TB, repo *repository.Store, nws []*adminv2.NetworkServiceCreateRequest) map[string]*metal.Network {
-	networkMap := map[string]*metal.Network{}
->>>>>>> 4bba441c
 
 	for _, nw := range nws {
 		resp, err := repo.UnscopedNetwork().Create(t.Context(), nw)
@@ -392,14 +367,8 @@
 	}
 }
 
-<<<<<<< HEAD
 func AllocateNetworks(t *testing.T, repo *repository.Store, nws []*apiv2.NetworkServiceCreateRequest) map[string]*apiv2.Network {
 	networkMap := map[string]*apiv2.Network{}
-=======
-func AllocateNetworks(t testing.TB, repo *repository.Store, nws []*apiv2.NetworkServiceCreateRequest) map[string]*metal.Network {
-	networkMap := map[string]*metal.Network{}
-	for _, nw := range nws {
->>>>>>> 4bba441c
 
 	for _, nw := range nws {
 		req := &adminv2.NetworkServiceCreateRequest{
@@ -423,13 +392,8 @@
 	return networkMap
 }
 
-<<<<<<< HEAD
 func CreatePartitions(t *testing.T, repo *repository.Store, partitions []*adminv2.PartitionServiceCreateRequest) map[string]*apiv2.Partition {
 	partitionMap := map[string]*apiv2.Partition{}
-=======
-func CreatePartitions(t testing.TB, repo *repository.Store, partitions []*adminv2.PartitionServiceCreateRequest) map[string]*metal.Partition {
-	partitionMap := map[string]*metal.Partition{}
->>>>>>> 4bba441c
 	for _, partition := range partitions {
 		p, err := repo.Partition().Create(t.Context(), partition)
 		require.NoError(t, err)
@@ -488,13 +452,8 @@
 	}
 }
 
-<<<<<<< HEAD
 func CreateSizes(t *testing.T, repo *repository.Store, sizes []*adminv2.SizeServiceCreateRequest) map[string]*apiv2.Size {
 	sizeMap := map[string]*apiv2.Size{}
-=======
-func CreateSizes(t testing.TB, repo *repository.Store, sizes []*adminv2.SizeServiceCreateRequest) map[string]*metal.Size {
-	sizeMap := map[string]*metal.Size{}
->>>>>>> 4bba441c
 	for _, size := range sizes {
 		s, err := repo.Size().Create(t.Context(), size)
 		require.NoError(t, err)
@@ -503,13 +462,8 @@
 	return sizeMap
 }
 
-<<<<<<< HEAD
 func CreateSwitches(t *testing.T, store *repository.Store, switches []*repository.SwitchServiceCreateRequest) map[string]*apiv2.Switch {
 	switchMap := map[string]*apiv2.Switch{}
-=======
-func CreateSwitches(t testing.TB, store *repository.Store, switches []*repository.SwitchServiceCreateRequest) map[string]*metal.Switch {
-	switchMap := map[string]*metal.Switch{}
->>>>>>> 4bba441c
 	for _, sw := range switches {
 		s, err := store.Switch().Create(t.Context(), sw)
 		require.NoError(t, err)
