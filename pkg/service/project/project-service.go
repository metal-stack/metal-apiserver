--- conflicted
+++ resolved
@@ -64,7 +64,7 @@
 		return nil, connect.NewError(connect.CodeInternal, err)
 	}
 
-	projectMembers, err := p.repo.Project(req.Project).Member().List(ctx, &repository.ProjectMemberQuery{})
+	projectMembers, err := p.repo.Project(req.Project).AdditionalMethods().Member().List(ctx, &repository.ProjectMemberQuery{})
 	if err != nil {
 		return nil, connect.NewError(connect.CodeInternal, fmt.Errorf("unable to list project members: %w", err))
 	}
@@ -72,7 +72,7 @@
 	memberMap := map[string]*apiv2.ProjectMember{}
 
 	for _, pm := range projectMembers {
-		converted, err := p.repo.Project(req.Project).Member().ConvertToProto(pm)
+		converted, err := p.repo.Project(req.Project).AdditionalMethods().Member().ConvertToProto(pm)
 		if err != nil {
 			return nil, connect.NewError(connect.CodeInternal, err)
 		}
@@ -92,7 +92,7 @@
 	if includeInheritedMembers {
 		// we are at least viewer for this tenant, we should also be able to see all indirect members of this project
 
-		tenantMembers, err := p.repo.Tenant().ListTenantMembers(ctx, converted.Tenant, includeInheritedMembers)
+		tenantMembers, err := p.repo.Tenant().AdditionalMethods().ListTenantMembers(ctx, converted.Tenant, includeInheritedMembers)
 		if err != nil {
 			return nil, connect.NewError(connect.CodeInternal, fmt.Errorf("unable to list project members: %w", err))
 		}
@@ -154,7 +154,7 @@
 		result []*apiv2.Project
 	)
 
-	projectsAndTenants, err := p.repo.UnscopedProject().GetProjectsAndTenants(ctx, token.UserId) // FIXME: there has to be a scoped version of this, too
+	projectsAndTenants, err := p.repo.UnscopedProject().AdditionalMethods().GetProjectsAndTenants(ctx, token.UserId) // FIXME: there has to be a scoped version of this, too
 	if err != nil {
 		return nil, connect.NewError(connect.CodeInternal, fmt.Errorf("error retrieving projects from backend: %w", err))
 	}
@@ -185,7 +185,7 @@
 		return nil, connect.NewError(connect.CodeUnauthenticated, fmt.Errorf("no token found in request"))
 	}
 
-	validated, err := p.repo.UnscopedProject().ValidateCreate(ctx, &apiv2.ProjectServiceCreateRequest{
+	created, err := p.repo.UnscopedProject().Create(ctx, &apiv2.ProjectServiceCreateRequest{
 		Name:        req.Name,
 		Description: req.Description,
 		AvatarUrl:   req.AvatarUrl,
@@ -194,38 +194,12 @@
 		return nil, err
 	}
 
-	created, err := p.repo.UnscopedProject().Create(ctx, validated)
-	if err != nil {
-		return nil, err
-	}
-
-<<<<<<< HEAD
 	converted, err := p.repo.UnscopedProject().ConvertToProto(created)
-=======
-	uuid, err := uuid.NewV7()
-	if err != nil {
-		return nil, err
-	}
-
-	createResp, err := p.masterClient.Project().Create(ctx, &v1.ProjectCreateRequest{
-		Project: &v1.Project{
-			Meta: &v1.Meta{
-				Id: uuid.String(),
-				Annotations: map[string]string{
-					putil.AvatarURLAnnotation: pointer.SafeDeref(req.AvatarUrl),
-				},
-			},
-			Name:        req.Name,
-			Description: req.Description,
-			TenantId:    req.Login,
-		},
-	})
->>>>>>> 96d78eaf
-	if err != nil {
-		return nil, err
-	}
-
-	validatedMember, err := p.repo.Project(converted.Uuid).Member().ValidateCreate(ctx, &repository.ProjectMemberCreateRequest{
+	if err != nil {
+		return nil, err
+	}
+
+	_, err = p.repo.Project(converted.Uuid).AdditionalMethods().Member().Create(ctx, &repository.ProjectMemberCreateRequest{
 		MemberID: req.Login,
 		Role:     apiv2.ProjectRole_PROJECT_ROLE_OWNER,
 	})
@@ -233,11 +207,6 @@
 		return nil, err
 	}
 
-	_, err = p.repo.Project(converted.Uuid).Member().Create(ctx, validatedMember)
-	if err != nil {
-		return nil, err
-	}
-
 	return connect.NewResponse(&apiv2.ProjectServiceCreateResponse{Project: converted}), nil
 }
 
@@ -267,12 +236,7 @@
 		return nil, connect.NewError(connect.CodeFailedPrecondition, fmt.Errorf("there are still ips associated with this project, you need to delete them first"))
 	}
 
-	validated, err := p.repo.Project(req.Project).ValidateDelete(ctx, &mdcv1.Project{Meta: &mdcv1.Meta{Id: req.Project}})
-	if err != nil {
-		return nil, err
-	}
-
-	deleted, err := p.repo.Project(req.Project).Delete(ctx, validated)
+	deleted, err := p.repo.Project(req.Project).Delete(ctx, req.Project)
 	if err != nil {
 		return nil, err
 	}
@@ -292,12 +256,7 @@
 		req = rq.Msg
 	)
 
-	validated, err := p.repo.Project(req.Project).ValidateUpdate(ctx, req)
-	if err != nil {
-		return nil, err
-	}
-
-	updated, err := p.repo.Project(req.Project).Update(ctx, validated)
+	updated, err := p.repo.Project(req.Project).Update(ctx, req.Project, req)
 	if err != nil {
 		return nil, err
 	}
@@ -320,7 +279,7 @@
 		return nil, connect.NewError(connect.CodeUnauthenticated, fmt.Errorf("no token found in request"))
 	}
 
-	membership, err := p.repo.Project(req.Project).Member().Get(ctx, req.MemberId)
+	membership, err := p.repo.Project(req.Project).AdditionalMethods().Member().Get(ctx, req.MemberId)
 	if err != nil {
 		return nil, err
 	}
@@ -333,16 +292,7 @@
 		return nil, connect.NewError(connect.CodeInvalidArgument, fmt.Errorf("cannot remove last owner of a project"))
 	}
 
-	validatedMember, err := p.repo.Project(req.Project).Member().ValidateDelete(ctx, &mdcv1.ProjectMember{
-		Meta: &mdcv1.Meta{
-			Id: req.MemberId,
-		},
-	})
-	if err != nil {
-		return nil, err
-	}
-
-	_, err = p.repo.Project(req.Project).Member().Delete(ctx, validatedMember)
+	_, err = p.repo.Project(req.Project).AdditionalMethods().Member().Delete(ctx, membership.Meta.Id)
 	if err != nil {
 		return nil, err
 	}
@@ -355,7 +305,7 @@
 		req = rq.Msg
 	)
 
-	membership, err := p.repo.Project(req.Project).Member().Get(ctx, req.MemberId)
+	membership, err := p.repo.Project(req.Project).AdditionalMethods().Member().Get(ctx, req.MemberId)
 
 	if errorutil.IsNotFound(err) {
 		// if there does not exist a direct membership for this user but the user belongs to the tenant already, we create a direct membership for the project
@@ -364,7 +314,7 @@
 			return nil, err
 		}
 
-		partiTenants, err := p.repo.Tenant().FindParticipatingTenants(ctx, req.MemberId, true)
+		partiTenants, err := p.repo.Tenant().AdditionalMethods().FindParticipatingTenants(ctx, req.MemberId, true)
 		if err != nil {
 			return nil, err
 		}
@@ -410,19 +360,14 @@
 		return nil, connect.NewError(connect.CodeInvalidArgument, fmt.Errorf("cannot demote last owner's permissions"))
 	}
 
-	validated, err := p.repo.Project(req.Project).Member().ValidateUpdate(ctx, &repository.ProjectMemberUpdateRequest{
+	updated, err := p.repo.Project(req.Project).AdditionalMethods().Member().Update(ctx, membership.Meta.Id, &repository.ProjectMemberUpdateRequest{
 		Member: membership,
 	})
 	if err != nil {
 		return nil, err
 	}
 
-	updated, err := p.repo.Project(req.Project).Member().Update(ctx, validated)
-	if err != nil {
-		return nil, err
-	}
-
-	converted, err := p.repo.Project(req.Project).Member().ConvertToProto(updated)
+	converted, err := p.repo.Project(req.Project).AdditionalMethods().Member().ConvertToProto(updated)
 	if err != nil {
 		return nil, err
 	}
@@ -435,15 +380,10 @@
 		role = apiv2.ProjectRole_PROJECT_ROLE_VIEWER
 	}
 
-	validated, err := p.repo.Project(projectID).Member().ValidateCreate(ctx, &repository.ProjectMemberCreateRequest{
+	created, err := p.repo.Project(projectID).AdditionalMethods().Member().Create(ctx, &repository.ProjectMemberCreateRequest{
 		MemberID: tenantID,
 		Role:     role,
 	})
-	if err != nil {
-		return nil, err
-	}
-
-	created, err := p.repo.Project(projectID).Member().Create(ctx, validated)
 	if err != nil {
 		return nil, err
 	}
@@ -549,7 +489,7 @@
 		return nil, connect.NewError(connect.CodeInvalidArgument, fmt.Errorf("an owner cannot accept invitations to own projects"))
 	}
 
-	memberships, err := p.repo.Project(inv.Project).Member().List(ctx, &repository.ProjectMemberQuery{
+	memberships, err := p.repo.Project(inv.Project).AdditionalMethods().Member().List(ctx, &repository.ProjectMemberQuery{
 		MemberId: &invitee.Meta.Id,
 	})
 	if err != nil {
@@ -565,12 +505,10 @@
 		return nil, connect.NewError(connect.CodeInternal, err)
 	}
 
-	validated, err := p.repo.Project(inv.Project).Member().ValidateCreate(ctx, &repository.ProjectMemberCreateRequest{
+	_, err = p.repo.Project(inv.Project).AdditionalMethods().Member().Create(ctx, &repository.ProjectMemberCreateRequest{
 		Role:     inv.Role,
 		MemberID: invitee.Meta.Id,
 	})
-
-	_, err = p.repo.Project(inv.Project).Member().Create(ctx, validated)
 	if err != nil {
 		return nil, err
 	}
@@ -609,7 +547,7 @@
 		return false, nil
 	}
 
-	memberships, err := p.repo.Project(membership.ProjectId).Member().List(ctx, &repository.ProjectMemberQuery{
+	memberships, err := p.repo.Project(membership.ProjectId).AdditionalMethods().Member().List(ctx, &repository.ProjectMemberQuery{
 		Annotations: map[string]string{
 			repository.ProjectRoleAnnotation: apiv2.ProjectRole_PROJECT_ROLE_OWNER.String(),
 		},
