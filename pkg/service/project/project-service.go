package project

import (
	"context"
	"errors"
	"fmt"
	"log/slog"
	"slices"
	"sort"
	"time"

	"connectrpc.com/connect"
	apiv2 "github.com/metal-stack/api/go/metalstack/api/v2"
	"github.com/metal-stack/api/go/metalstack/api/v2/apiv2connect"
	mdcv1 "github.com/metal-stack/masterdata-api/api/v1"
	"github.com/metal-stack/metal-apiserver/pkg/errorutil"
	"github.com/metal-stack/metal-apiserver/pkg/invite"
	"github.com/metal-stack/metal-apiserver/pkg/repository"
	"github.com/metal-stack/metal-apiserver/pkg/token"
	"google.golang.org/protobuf/types/known/timestamppb"
)

type Config struct {
	Log         *slog.Logger
	Repo        *repository.Store
	InviteStore invite.ProjectInviteStore
	TokenStore  token.TokenStore
}

type projectServiceServer struct {
	log         *slog.Logger
	repo        *repository.Store
	inviteStore invite.ProjectInviteStore
	tokenStore  token.TokenStore
}

func New(c Config) apiv2connect.ProjectServiceHandler {
	return &projectServiceServer{
		log:         c.Log.WithGroup("projectService"),
		inviteStore: c.InviteStore,
		tokenStore:  c.TokenStore,
		repo:        c.Repo,
	}
}

func (p *projectServiceServer) Get(ctx context.Context, rq *connect.Request[apiv2.ProjectServiceGetRequest]) (*connect.Response[apiv2.ProjectServiceGetResponse], error) {
	var (
		t, ok                   = token.TokenFromContext(ctx)
		req                     = rq.Msg
		includeInheritedMembers bool
	)
	if !ok || t == nil {
		return nil, connect.NewError(connect.CodeUnauthenticated, fmt.Errorf("no token found in request"))
	}

	project, err := p.repo.Project(req.Project).Get(ctx, req.Project)
	if err != nil {
		return nil, connect.NewError(connect.CodeInternal, err)
	}

	converted, err := p.repo.Project(req.Project).ConvertToProto(project)
	if err != nil {
		return nil, connect.NewError(connect.CodeInternal, err)
	}

	projectMembers, err := p.repo.Project(req.Project).AdditionalMethods().Member().List(ctx, &repository.ProjectMemberQuery{})
	if err != nil {
		return nil, connect.NewError(connect.CodeInternal, fmt.Errorf("unable to list project members: %w", err))
	}

	memberMap := map[string]*apiv2.ProjectMember{}

	for _, pm := range projectMembers {
		converted, err := p.repo.Project(req.Project).AdditionalMethods().Member().ConvertToProto(pm)
		if err != nil {
			return nil, connect.NewError(connect.CodeInternal, err)
		}

		memberMap[pm.TenantId] = converted
	}

	role := t.TenantRoles[converted.Tenant]

	if role != apiv2.TenantRole_TENANT_ROLE_UNSPECIFIED && role < apiv2.TenantRole_TENANT_ROLE_GUEST {
		includeInheritedMembers = true
	}
	if t.AdminRole != nil {
		includeInheritedMembers = true
	}

	if includeInheritedMembers {
		// we are at least viewer for this tenant, we should also be able to see all indirect members of this project

		tenantMembers, err := p.repo.Tenant().AdditionalMethods().ListTenantMembers(ctx, converted.Tenant, includeInheritedMembers)
		if err != nil {
			return nil, connect.NewError(connect.CodeInternal, fmt.Errorf("unable to list project members: %w", err))
		}

		for _, tm := range tenantMembers {
			var projectRole apiv2.ProjectRole
			switch repository.TenantRoleFromMap(tm.TenantAnnotations) {
			case apiv2.TenantRole_TENANT_ROLE_OWNER:
				projectRole = apiv2.ProjectRole_PROJECT_ROLE_OWNER
			case apiv2.TenantRole_TENANT_ROLE_EDITOR:
				projectRole = apiv2.ProjectRole_PROJECT_ROLE_EDITOR
			case apiv2.TenantRole_TENANT_ROLE_VIEWER:
				projectRole = apiv2.ProjectRole_PROJECT_ROLE_VIEWER
			case apiv2.TenantRole_TENANT_ROLE_GUEST, apiv2.TenantRole_TENANT_ROLE_UNSPECIFIED:
				continue
			default:
				continue
			}

			member, ok := memberMap[tm.Tenant.Meta.Id]
			if !ok {
				memberMap[tm.Tenant.Meta.Id] = &apiv2.ProjectMember{
					Id:                  tm.Tenant.Meta.Id,
					Role:                projectRole,
					CreatedAt:           tm.Tenant.Meta.CreatedTime,
					InheritedMembership: true,
				}

				continue
			}

			if member.Role > projectRole {
				member.Role = projectRole
				memberMap[tm.Tenant.Meta.Id] = member
			}
		}
	}

	var memberResult []*apiv2.ProjectMember
	for _, m := range memberMap {
		memberResult = append(memberResult, m)
	}

	sort.Slice(memberResult, func(i, j int) bool {
		return memberResult[i].Id < memberResult[j].Id
	})

	return connect.NewResponse(&apiv2.ProjectServiceGetResponse{Project: converted, ProjectMembers: memberResult}), nil
}

func (p *projectServiceServer) List(ctx context.Context, rq *connect.Request[apiv2.ProjectServiceListRequest]) (*connect.Response[apiv2.ProjectServiceListResponse], error) {
	token, ok := token.TokenFromContext(ctx)
	if !ok || token == nil {
		return nil, connect.NewError(connect.CodeUnauthenticated, fmt.Errorf("no token found in request"))
	}

	var (
		req    = rq.Msg
		result []*apiv2.Project
	)

<<<<<<< HEAD
	projectsAndTenants, err := p.repo.UnscopedProject().AdditionalMethods().GetProjectsAndTenants(ctx, token.UserId) // FIXME: there has to be a scoped version of this, too
=======
	projectsAndTenants, err := putil.GetProjectsAndTenants(ctx, p.masterClient, token.User)
>>>>>>> 1ee1d348
	if err != nil {
		return nil, connect.NewError(connect.CodeInternal, fmt.Errorf("error retrieving projects from backend: %w", err))
	}

	for _, project := range projectsAndTenants.Projects {
		// TODO: maybe we can pass the filter and not filter here

		if req.Name != nil && project.Name != *req.Name {
			continue
		}
		if req.Tenant != nil && project.Tenant != *req.Tenant {
			continue
		}

		result = append(result, project)
	}

	return connect.NewResponse(&apiv2.ProjectServiceListResponse{Projects: result}), nil
}

func (p *projectServiceServer) Create(ctx context.Context, rq *connect.Request[apiv2.ProjectServiceCreateRequest]) (*connect.Response[apiv2.ProjectServiceCreateResponse], error) {
	var (
		t, ok = token.TokenFromContext(ctx)
		req   = rq.Msg
	)

	if !ok || t == nil {
		return nil, connect.NewError(connect.CodeUnauthenticated, fmt.Errorf("no token found in request"))
	}

<<<<<<< HEAD
	created, err := p.repo.UnscopedProject().Create(ctx, &apiv2.ProjectServiceCreateRequest{
		Name:        req.Name,
		Description: req.Description,
		AvatarUrl:   req.AvatarUrl,
=======
	findResp, err := p.masterClient.Project().Find(ctx, &v1.ProjectFindRequest{
		Name:     &req.Name,
		TenantId: &req.Login,
>>>>>>> 1ee1d348
	})
	if err != nil {
		return nil, err
	}

	converted, err := p.repo.UnscopedProject().ConvertToProto(created)
	if err != nil {
		return nil, err
	}

<<<<<<< HEAD
	_, err = p.repo.Project(converted.Uuid).AdditionalMethods().Member().Create(ctx, &repository.ProjectMemberCreateRequest{
		MemberID: req.Login,
		Role:     apiv2.ProjectRole_PROJECT_ROLE_OWNER,
=======
	_, err = p.masterClient.ProjectMember().Create(ctx, &v1.ProjectMemberCreateRequest{
		ProjectMember: &v1.ProjectMember{
			Meta: &v1.Meta{
				Annotations: map[string]string{
					putil.ProjectRoleAnnotation: apiv2.ProjectRole_PROJECT_ROLE_OWNER.String(),
				},
			},
			ProjectId: project.Uuid,
			TenantId:  t.User,
		},
>>>>>>> 1ee1d348
	})
	if err != nil {
		return nil, err
	}

	return connect.NewResponse(&apiv2.ProjectServiceCreateResponse{Project: converted}), nil
}

func (p *projectServiceServer) Delete(ctx context.Context, rq *connect.Request[apiv2.ProjectServiceDeleteRequest]) (*connect.Response[apiv2.ProjectServiceDeleteResponse], error) {
	var (
		t, ok = token.TokenFromContext(ctx)
		req   = rq.Msg
	)

	if !ok || t == nil {
		return nil, connect.NewError(connect.CodeUnauthenticated, fmt.Errorf("no token found in request"))
	}

	deleted, err := p.repo.Project(req.Project).Delete(ctx, req.Project)
	if err != nil {
		return nil, err
	}

	converted, err := p.repo.Project(req.Project).ConvertToProto(deleted)
	if err != nil {
		return nil, err
	}

	return connect.NewResponse(&apiv2.ProjectServiceDeleteResponse{Project: converted}), nil
}

func (p *projectServiceServer) Update(ctx context.Context, rq *connect.Request[apiv2.ProjectServiceUpdateRequest]) (*connect.Response[apiv2.ProjectServiceUpdateResponse], error) {
	var (
		req = rq.Msg
	)

	updated, err := p.repo.Project(req.Project).Update(ctx, req.Project, req)
	if err != nil {
		return nil, err
	}

	converted, err := p.repo.Project(req.Project).ConvertToProto(updated)
	if err != nil {
		return nil, err
	}

	return connect.NewResponse(&apiv2.ProjectServiceUpdateResponse{Project: converted}), nil
}

func (p *projectServiceServer) RemoveMember(ctx context.Context, rq *connect.Request[apiv2.ProjectServiceRemoveMemberRequest]) (*connect.Response[apiv2.ProjectServiceRemoveMemberResponse], error) {
	var (
		req   = rq.Msg
		t, ok = token.TokenFromContext(ctx)
	)

	if !ok || t == nil {
		return nil, connect.NewError(connect.CodeUnauthenticated, fmt.Errorf("no token found in request"))
	}

<<<<<<< HEAD
	membership, err := p.repo.Project(req.Project).AdditionalMethods().Member().Get(ctx, req.MemberId)
=======
	membership, _, err := putil.GetProjectMember(ctx, p.masterClient, req.Project, req.Member)
>>>>>>> 1ee1d348
	if err != nil {
		return nil, err
	}

	_, err = p.repo.Project(req.Project).AdditionalMethods().Member().Delete(ctx, membership.Meta.Id)
	if err != nil {
		return nil, err
	}

	return connect.NewResponse(&apiv2.ProjectServiceRemoveMemberResponse{}), nil
}

func (p *projectServiceServer) UpdateMember(ctx context.Context, rq *connect.Request[apiv2.ProjectServiceUpdateMemberRequest]) (*connect.Response[apiv2.ProjectServiceUpdateMemberResponse], error) {
	var (
		req = rq.Msg
	)
<<<<<<< HEAD
=======
	membership, _, err := putil.GetProjectMember(ctx, p.masterClient, req.Project, req.Member)
	var connectErr *connect.Error

	if errors.As(err, &connectErr) {
		if connectErr.Code() == connect.CodeNotFound {
			// if there does not exist a direct membership for this user but the user belongs to the tenant already, we create a direct membership for the project
			projectGuest, projecterr := putil.GetProject(ctx, p.masterClient, req.Project)
			if projecterr != nil {
				return nil, err
			}
			partiTenants, err := p.masterClient.Tenant().FindParticipatingTenants(ctx, &v1.FindParticipatingTenantsRequest{TenantId: req.Member, IncludeInherited: pointer.Pointer(true)})
			if err != nil {
				return nil, err
			}
			found := false
			for _, tenantWrapper := range partiTenants.Tenants {
				tenantID := tenantWrapper.Tenant.Meta.Id
				if tenantID == projectGuest.TenantId {
					found = true
					break
				}
			}
			if !found {
				return nil, connect.NewError(connect.CodeInvalidArgument, fmt.Errorf("tenant is not part of the project's tenants"))
			}
			// Create new project membership since the user is part of the tenant
			membership, err = p.createProjectMembership(ctx, req.Member, req.Project, req.Role)
>>>>>>> 1ee1d348

	membership, err := p.repo.Project(req.Project).AdditionalMethods().Member().Get(ctx, req.MemberId)

	if errorutil.IsNotFound(err) {
		// if there does not exist a direct membership for this user but the user belongs to the tenant already, we create a direct membership for the project
		projectGuest, projecterr := p.repo.Project(req.Project).Get(ctx, req.Project)
		if projecterr != nil {
			return nil, err
		}

<<<<<<< HEAD
		partiTenants, err := p.repo.Tenant().AdditionalMethods().FindParticipatingTenants(ctx, req.MemberId, true)
		if err != nil {
			return nil, err
=======
			return connect.NewResponse(&apiv2.ProjectServiceUpdateMemberResponse{
				ProjectMember: &apiv2.ProjectMember{
					Id:                  req.Member,
					Role:                req.Role,
					InheritedMembership: false,
					CreatedAt:           membership.Meta.CreatedTime,
				},
			}), nil
>>>>>>> 1ee1d348
		}

		if !slices.ContainsFunc(partiTenants, func(t *mdcv1.TenantWithMembershipAnnotations) bool {
			return t.Tenant.Meta.Id == projectGuest.TenantId
		}) {
			return nil, connect.NewError(connect.CodeInvalidArgument, fmt.Errorf("tenant is not part of the project's tenants"))
		}

		// Create new project membership since the user is part of the tenant
		membership, err = p.createProjectMembership(ctx, req.MemberId, req.Project, req.Role)

		if err != nil {
			return nil, err
		}

		return connect.NewResponse(&apiv2.ProjectServiceUpdateMemberResponse{
			ProjectMember: &apiv2.ProjectMember{
				Id:                  req.MemberId,
				Role:                req.Role,
				InheritedMembership: false,
				CreatedAt:           membership.Meta.CreatedTime,
			},
		}), nil
	}

	if err != nil {
		return nil, err
	}

	if req.Role != apiv2.ProjectRole_PROJECT_ROLE_UNSPECIFIED {
		membership.Meta.Annotations[repository.ProjectRoleAnnotation] = req.Role.String()
	}

	updated, err := p.repo.Project(req.Project).AdditionalMethods().Member().Update(ctx, membership.Meta.Id, &repository.ProjectMemberUpdateRequest{
		Member: membership,
	})
	if err != nil {
		return nil, err
	}

	converted, err := p.repo.Project(req.Project).AdditionalMethods().Member().ConvertToProto(updated)
	if err != nil {
		return nil, err
	}

<<<<<<< HEAD
	return connect.NewResponse(&apiv2.ProjectServiceUpdateMemberResponse{ProjectMember: converted}), nil
=======
	return connect.NewResponse(&apiv2.ProjectServiceUpdateMemberResponse{ProjectMember: &apiv2.ProjectMember{
		Id:        req.Member,
		Role:      req.Role,
		CreatedAt: updatedMember.ProjectMember.Meta.CreatedTime,
	}}), nil
>>>>>>> 1ee1d348
}

func (p *projectServiceServer) createProjectMembership(ctx context.Context, tenantID, projectID string, role apiv2.ProjectRole) (*mdcv1.ProjectMember, error) {
	if role == apiv2.ProjectRole_PROJECT_ROLE_UNSPECIFIED {
		role = apiv2.ProjectRole_PROJECT_ROLE_VIEWER
	}

	created, err := p.repo.Project(projectID).AdditionalMethods().Member().Create(ctx, &repository.ProjectMemberCreateRequest{
		MemberID: tenantID,
		Role:     role,
	})
	if err != nil {
		return nil, err
	}

	return created, nil
}

func (p *projectServiceServer) InviteGet(ctx context.Context, rq *connect.Request[apiv2.ProjectServiceInviteGetRequest]) (*connect.Response[apiv2.ProjectServiceInviteGetResponse], error) {
	var (
		req = rq.Msg
	)

	inv, err := p.inviteStore.GetInvite(ctx, req.Secret)
	if err != nil {
		if errors.Is(err, invite.ErrInviteNotFound) {
			return nil, connect.NewError(connect.CodeNotFound, fmt.Errorf("the given invitation does not exist anymore"))
		}
		return nil, connect.NewError(connect.CodeInternal, err)
	}

	return connect.NewResponse(&apiv2.ProjectServiceInviteGetResponse{Invite: inv}), nil
}

func (p *projectServiceServer) Invite(ctx context.Context, rq *connect.Request[apiv2.ProjectServiceInviteRequest]) (*connect.Response[apiv2.ProjectServiceInviteResponse], error) {
	var (
		req = rq.Msg
	)

	project, err := p.repo.Project(req.Project).Get(ctx, req.Project)
	if err != nil {
		return nil, err
	}

	tenant, err := p.repo.Tenant().Get(ctx, project.TenantId)
	if err != nil {
		return nil, err
	}

	secret, err := invite.GenerateInviteSecret()
	if err != nil {
		return nil, connect.NewError(connect.CodeInternal, err)
	}

	var (
		expiresAt = time.Now().Add(7 * 24 * time.Hour)
	)

	if req.Role == apiv2.ProjectRole_PROJECT_ROLE_UNSPECIFIED {
		return nil, connect.NewError(connect.CodeInvalidArgument, fmt.Errorf("project role must be specified"))
	}

	invite := &apiv2.ProjectInvite{
		Secret:      secret,
		Project:     project.Meta.Id,
		Role:        req.Role,
		Joined:      false,
		ProjectName: project.Name,
		Tenant:      project.TenantId,
		TenantName:  tenant.Name,
		ExpiresAt:   timestamppb.New(expiresAt),
		JoinedAt:    &timestamppb.Timestamp{},
	}

	p.log.Info("project invitation created", "invitation", invite)

	err = p.inviteStore.SetInvite(ctx, invite)
	if err != nil {
		return nil, connect.NewError(connect.CodeInternal, err)
	}

	return connect.NewResponse(&apiv2.ProjectServiceInviteResponse{Invite: invite}), nil
}

func (p *projectServiceServer) InviteAccept(ctx context.Context, rq *connect.Request[apiv2.ProjectServiceInviteAcceptRequest]) (*connect.Response[apiv2.ProjectServiceInviteAcceptResponse], error) {
	var (
		t, ok = token.TokenFromContext(ctx)
		req   = rq.Msg
	)

	if !ok || t == nil {
		return nil, connect.NewError(connect.CodeUnauthenticated, fmt.Errorf("no token found in request"))
	}

	inv, err := p.inviteStore.GetInvite(ctx, req.Secret)
	if err != nil {
		if errors.Is(err, invite.ErrInviteNotFound) {
			return nil, connect.NewError(connect.CodeNotFound, fmt.Errorf("the given invitation does not exist anymore"))
		}
		return nil, connect.NewError(connect.CodeInternal, err)
	}

<<<<<<< HEAD
	invitee, err := p.repo.Tenant().Get(ctx, t.UserId)
	if err != nil {
		return nil, err
=======
	tgr, err := p.masterClient.Tenant().Get(ctx, &v1.TenantGetRequest{
		Id: t.User,
	})
	if err != nil {
		return nil, connect.NewError(connect.CodeNotFound, fmt.Errorf("no account: %q found %w", t.User, err))
>>>>>>> 1ee1d348
	}

	project, err := p.repo.UnscopedProject().Get(ctx, inv.Project)
	if err != nil {
		return nil, connect.NewError(connect.CodeNotFound, fmt.Errorf("no project: %q for invite not found %w", inv.Project, err))
	}

	if project.TenantId == invitee.Meta.Id {
		return nil, connect.NewError(connect.CodeInvalidArgument, fmt.Errorf("an owner cannot accept invitations to own projects"))
	}

	memberships, err := p.repo.Project(inv.Project).AdditionalMethods().Member().List(ctx, &repository.ProjectMemberQuery{
		MemberId: &invitee.Meta.Id,
	})
	if err != nil {
		return nil, err
	}

	if len(memberships) > 0 {
		return nil, connect.NewError(connect.CodeAlreadyExists, fmt.Errorf("%s is already member of project %s", invitee.Meta.Id, inv.Project))
	}

	err = p.inviteStore.DeleteInvite(ctx, inv)
	if err != nil {
		return nil, connect.NewError(connect.CodeInternal, err)
	}

	_, err = p.repo.Project(inv.Project).AdditionalMethods().Member().Create(ctx, &repository.ProjectMemberCreateRequest{
		Role:     inv.Role,
		MemberID: invitee.Meta.Id,
	})
	if err != nil {
		return nil, err
	}

	return connect.NewResponse(&apiv2.ProjectServiceInviteAcceptResponse{Project: inv.Project, ProjectName: inv.ProjectName}), nil
}

func (p *projectServiceServer) InviteDelete(ctx context.Context, rq *connect.Request[apiv2.ProjectServiceInviteDeleteRequest]) (*connect.Response[apiv2.ProjectServiceInviteDeleteResponse], error) {
	var (
		req = rq.Msg
	)

	err := p.inviteStore.DeleteInvite(ctx, &apiv2.ProjectInvite{Secret: req.Secret, Project: req.Project})
	if err != nil {
		return nil, connect.NewError(connect.CodeInternal, err)
	}

	return connect.NewResponse(&apiv2.ProjectServiceInviteDeleteResponse{}), nil
}

func (p *projectServiceServer) InvitesList(ctx context.Context, rq *connect.Request[apiv2.ProjectServiceInvitesListRequest]) (*connect.Response[apiv2.ProjectServiceInvitesListResponse], error) {
	var (
		req = rq.Msg
	)
	invites, err := p.inviteStore.ListInvites(ctx, req.Project)
	if err != nil {
		return nil, connect.NewError(connect.CodeInternal, err)
	}

	return connect.NewResponse(&apiv2.ProjectServiceInvitesListResponse{Invites: invites}), nil
}<|MERGE_RESOLUTION|>--- conflicted
+++ resolved
@@ -153,11 +153,7 @@
 		result []*apiv2.Project
 	)
 
-<<<<<<< HEAD
-	projectsAndTenants, err := p.repo.UnscopedProject().AdditionalMethods().GetProjectsAndTenants(ctx, token.UserId) // FIXME: there has to be a scoped version of this, too
-=======
-	projectsAndTenants, err := putil.GetProjectsAndTenants(ctx, p.masterClient, token.User)
->>>>>>> 1ee1d348
+	projectsAndTenants, err := p.repo.UnscopedProject().AdditionalMethods().GetProjectsAndTenants(ctx, token.User) // FIXME: there has to be a scoped version of this, too
 	if err != nil {
 		return nil, connect.NewError(connect.CodeInternal, fmt.Errorf("error retrieving projects from backend: %w", err))
 	}
@@ -188,16 +184,10 @@
 		return nil, connect.NewError(connect.CodeUnauthenticated, fmt.Errorf("no token found in request"))
 	}
 
-<<<<<<< HEAD
 	created, err := p.repo.UnscopedProject().Create(ctx, &apiv2.ProjectServiceCreateRequest{
 		Name:        req.Name,
 		Description: req.Description,
 		AvatarUrl:   req.AvatarUrl,
-=======
-	findResp, err := p.masterClient.Project().Find(ctx, &v1.ProjectFindRequest{
-		Name:     &req.Name,
-		TenantId: &req.Login,
->>>>>>> 1ee1d348
 	})
 	if err != nil {
 		return nil, err
@@ -208,22 +198,9 @@
 		return nil, err
 	}
 
-<<<<<<< HEAD
 	_, err = p.repo.Project(converted.Uuid).AdditionalMethods().Member().Create(ctx, &repository.ProjectMemberCreateRequest{
 		MemberID: req.Login,
 		Role:     apiv2.ProjectRole_PROJECT_ROLE_OWNER,
-=======
-	_, err = p.masterClient.ProjectMember().Create(ctx, &v1.ProjectMemberCreateRequest{
-		ProjectMember: &v1.ProjectMember{
-			Meta: &v1.Meta{
-				Annotations: map[string]string{
-					putil.ProjectRoleAnnotation: apiv2.ProjectRole_PROJECT_ROLE_OWNER.String(),
-				},
-			},
-			ProjectId: project.Uuid,
-			TenantId:  t.User,
-		},
->>>>>>> 1ee1d348
 	})
 	if err != nil {
 		return nil, err
@@ -283,11 +260,7 @@
 		return nil, connect.NewError(connect.CodeUnauthenticated, fmt.Errorf("no token found in request"))
 	}
 
-<<<<<<< HEAD
-	membership, err := p.repo.Project(req.Project).AdditionalMethods().Member().Get(ctx, req.MemberId)
-=======
-	membership, _, err := putil.GetProjectMember(ctx, p.masterClient, req.Project, req.Member)
->>>>>>> 1ee1d348
+	membership, err := p.repo.Project(req.Project).AdditionalMethods().Member().Get(ctx, req.Member)
 	if err != nil {
 		return nil, err
 	}
@@ -304,38 +277,8 @@
 	var (
 		req = rq.Msg
 	)
-<<<<<<< HEAD
-=======
-	membership, _, err := putil.GetProjectMember(ctx, p.masterClient, req.Project, req.Member)
-	var connectErr *connect.Error
-
-	if errors.As(err, &connectErr) {
-		if connectErr.Code() == connect.CodeNotFound {
-			// if there does not exist a direct membership for this user but the user belongs to the tenant already, we create a direct membership for the project
-			projectGuest, projecterr := putil.GetProject(ctx, p.masterClient, req.Project)
-			if projecterr != nil {
-				return nil, err
-			}
-			partiTenants, err := p.masterClient.Tenant().FindParticipatingTenants(ctx, &v1.FindParticipatingTenantsRequest{TenantId: req.Member, IncludeInherited: pointer.Pointer(true)})
-			if err != nil {
-				return nil, err
-			}
-			found := false
-			for _, tenantWrapper := range partiTenants.Tenants {
-				tenantID := tenantWrapper.Tenant.Meta.Id
-				if tenantID == projectGuest.TenantId {
-					found = true
-					break
-				}
-			}
-			if !found {
-				return nil, connect.NewError(connect.CodeInvalidArgument, fmt.Errorf("tenant is not part of the project's tenants"))
-			}
-			// Create new project membership since the user is part of the tenant
-			membership, err = p.createProjectMembership(ctx, req.Member, req.Project, req.Role)
->>>>>>> 1ee1d348
-
-	membership, err := p.repo.Project(req.Project).AdditionalMethods().Member().Get(ctx, req.MemberId)
+
+	membership, err := p.repo.Project(req.Project).AdditionalMethods().Member().Get(ctx, req.Member)
 
 	if errorutil.IsNotFound(err) {
 		// if there does not exist a direct membership for this user but the user belongs to the tenant already, we create a direct membership for the project
@@ -344,20 +287,9 @@
 			return nil, err
 		}
 
-<<<<<<< HEAD
-		partiTenants, err := p.repo.Tenant().AdditionalMethods().FindParticipatingTenants(ctx, req.MemberId, true)
+		partiTenants, err := p.repo.Tenant().AdditionalMethods().FindParticipatingTenants(ctx, req.Member, true)
 		if err != nil {
 			return nil, err
-=======
-			return connect.NewResponse(&apiv2.ProjectServiceUpdateMemberResponse{
-				ProjectMember: &apiv2.ProjectMember{
-					Id:                  req.Member,
-					Role:                req.Role,
-					InheritedMembership: false,
-					CreatedAt:           membership.Meta.CreatedTime,
-				},
-			}), nil
->>>>>>> 1ee1d348
 		}
 
 		if !slices.ContainsFunc(partiTenants, func(t *mdcv1.TenantWithMembershipAnnotations) bool {
@@ -367,7 +299,7 @@
 		}
 
 		// Create new project membership since the user is part of the tenant
-		membership, err = p.createProjectMembership(ctx, req.MemberId, req.Project, req.Role)
+		membership, err = p.createProjectMembership(ctx, req.Member, req.Project, req.Role)
 
 		if err != nil {
 			return nil, err
@@ -375,7 +307,7 @@
 
 		return connect.NewResponse(&apiv2.ProjectServiceUpdateMemberResponse{
 			ProjectMember: &apiv2.ProjectMember{
-				Id:                  req.MemberId,
+				Id:                  req.Member,
 				Role:                req.Role,
 				InheritedMembership: false,
 				CreatedAt:           membership.Meta.CreatedTime,
@@ -403,15 +335,7 @@
 		return nil, err
 	}
 
-<<<<<<< HEAD
 	return connect.NewResponse(&apiv2.ProjectServiceUpdateMemberResponse{ProjectMember: converted}), nil
-=======
-	return connect.NewResponse(&apiv2.ProjectServiceUpdateMemberResponse{ProjectMember: &apiv2.ProjectMember{
-		Id:        req.Member,
-		Role:      req.Role,
-		CreatedAt: updatedMember.ProjectMember.Meta.CreatedTime,
-	}}), nil
->>>>>>> 1ee1d348
 }
 
 func (p *projectServiceServer) createProjectMembership(ctx context.Context, tenantID, projectID string, role apiv2.ProjectRole) (*mdcv1.ProjectMember, error) {
@@ -514,17 +438,9 @@
 		return nil, connect.NewError(connect.CodeInternal, err)
 	}
 
-<<<<<<< HEAD
-	invitee, err := p.repo.Tenant().Get(ctx, t.UserId)
-	if err != nil {
-		return nil, err
-=======
-	tgr, err := p.masterClient.Tenant().Get(ctx, &v1.TenantGetRequest{
-		Id: t.User,
-	})
-	if err != nil {
-		return nil, connect.NewError(connect.CodeNotFound, fmt.Errorf("no account: %q found %w", t.User, err))
->>>>>>> 1ee1d348
+	invitee, err := p.repo.Tenant().Get(ctx, t.User)
+	if err != nil {
+		return nil, err
 	}
 
 	project, err := p.repo.UnscopedProject().Get(ctx, inv.Project)
