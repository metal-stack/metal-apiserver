package service

import (
	"context"
	"fmt"
	"log/slog"
	"net/http"
	"net/url"
	"time"

	"connectrpc.com/connect"
	"connectrpc.com/grpchealth"
	"connectrpc.com/grpcreflect"
	"connectrpc.com/otelconnect"
	"connectrpc.com/validate"
	"github.com/metal-stack/api/go/metalstack/admin/v2/adminv2connect"
	"github.com/metal-stack/api/go/metalstack/api/v2/apiv2connect"
	"github.com/metal-stack/api/go/permissions"
	ipamv1connect "github.com/metal-stack/go-ipam/api/v1/apiv1connect"
	mdm "github.com/metal-stack/masterdata-api/pkg/client"
	authpkg "github.com/metal-stack/metal-apiserver/pkg/auth"
	"github.com/metal-stack/metal-apiserver/pkg/certs"
	"github.com/metal-stack/metal-apiserver/pkg/db/generic"
	"github.com/metal-stack/metal-apiserver/pkg/invite"
	ratelimiter "github.com/metal-stack/metal-apiserver/pkg/rate-limiter"
	"github.com/metal-stack/metal-apiserver/pkg/repository"
	authservice "github.com/metal-stack/metal-apiserver/pkg/service/auth"
	"github.com/metal-stack/metal-apiserver/pkg/service/filesystem"
	filesystemadmin "github.com/metal-stack/metal-apiserver/pkg/service/filesystem/admin"
	"github.com/metal-stack/metal-apiserver/pkg/service/health"
	"github.com/metal-stack/metal-apiserver/pkg/service/image"
	imageadmin "github.com/metal-stack/metal-apiserver/pkg/service/image/admin"
	"github.com/metal-stack/metal-apiserver/pkg/service/ip"
	ipadmin "github.com/metal-stack/metal-apiserver/pkg/service/ip/admin"
	"github.com/metal-stack/metal-apiserver/pkg/service/method"
	"github.com/metal-stack/metal-apiserver/pkg/service/partition"
	partitionadmin "github.com/metal-stack/metal-apiserver/pkg/service/partition/admin"
	"github.com/metal-stack/metal-apiserver/pkg/service/project"
	"github.com/metal-stack/metal-apiserver/pkg/service/tenant"
	tenantadmin "github.com/metal-stack/metal-apiserver/pkg/service/tenant/admin"
	"github.com/metal-stack/metal-apiserver/pkg/service/token"
	"github.com/metal-stack/metal-apiserver/pkg/service/version"
	tokencommon "github.com/metal-stack/metal-apiserver/pkg/token"
	"github.com/metal-stack/metal-lib/auditing"
	"github.com/redis/go-redis/v9"
	"go.opentelemetry.io/otel/exporters/prometheus"
	"go.opentelemetry.io/otel/sdk/metric"
)

type Config struct {
	Log                                 *slog.Logger
	HttpServerEndpoint                  string
	MetricsServerEndpoint               string
	FrontEndUrl                         string
	ServerHttpURL                       string
	OIDCClientID                        string
	OIDCClientSecret                    string
	OIDCDiscoveryURL                    string
	OIDCEndSessionURL                   string
	Datastore                           generic.Datastore
	Repository                          *repository.Store
	MasterClient                        mdm.Client
	IpamClient                          ipamv1connect.IpamServiceClient
	Auditing                            auditing.Auditing
	Stage                               string
	RedisConfig                         *RedisConfig
	Admins                              []string
	MaxRequestsPerMinuteToken           int
	MaxRequestsPerMinuteUnauthenticated int
	IsStageDev                          bool
}

type RedisConfig struct {
	TokenClient     *redis.Client
	RateLimitClient *redis.Client
	InviteClient    *redis.Client
	AsyncClient     *redis.Client
}

func New(log *slog.Logger, c Config) (*http.ServeMux, error) {

	tokenStore := tokencommon.NewRedisStore(c.RedisConfig.TokenClient)
	certStore := certs.NewRedisStore(&certs.Config{
		RedisClient: c.RedisConfig.TokenClient,
	})
	projectInviteStore := invite.NewProjectRedisStore(c.RedisConfig.InviteClient)
	tenantInviteStore := invite.NewTenantRedisStore(c.RedisConfig.InviteClient)

	authcfg := authpkg.Config{
		Log:            log,
		CertStore:      certStore,
		AllowedIssuers: []string{c.ServerHttpURL},
		AdminSubjects:  c.Admins,
		TokenStore:     tokenStore,
		MasterClient:   c.MasterClient,
	}
	authz, err := authpkg.New(authcfg)
	if err != nil {
		return nil, fmt.Errorf("unable to initialize authz interceptor: %w", err)
	}

	// metrics interceptor
	exporter, err := prometheus.New()
	if err != nil {
		return nil, err
	}
	provider := metric.NewMeterProvider(metric.WithReader(exporter))
	metricsInterceptor, err := otelconnect.NewInterceptor(otelconnect.WithMeterProvider(provider))
	if err != nil {
		return nil, err
	}
	validationInterceptor, err := validate.NewInterceptor()
	if err != nil {
		return nil, err
	}

	var (
		logInteceptor        = newLogRequestInterceptor(log)
		tenantInterceptor    = tenant.NewInterceptor(log, c.MasterClient)
		ratelimitInterceptor = ratelimiter.NewInterceptor(&ratelimiter.Config{
			Log:                                 log,
			RedisClient:                         c.RedisConfig.RateLimitClient,
			MaxRequestsPerMinuteToken:           c.MaxRequestsPerMinuteToken,
			MaxRequestsPerMinuteUnauthenticated: c.MaxRequestsPerMinuteUnauthenticated,
		})
	)

	allInterceptors := []connect.Interceptor{metricsInterceptor, logInteceptor, authz, ratelimitInterceptor, validationInterceptor, tenantInterceptor}
	allAdminInterceptors := []connect.Interceptor{metricsInterceptor, logInteceptor, authz, validationInterceptor, tenantInterceptor}
	if c.Auditing != nil {
		servicePermissions := permissions.GetServicePermissions()
		shouldAudit := func(fullMethod string) bool {
			shouldAudit, ok := servicePermissions.Auditable[fullMethod]
			if !ok {
				log.Warn("method not found in permissions, audit implicitly", "method", fullMethod)
				return true
			}
			return shouldAudit
		}
		auditInterceptor, err := auditing.NewConnectInterceptor(c.Auditing, log, shouldAudit)
		if err != nil {
			return nil, fmt.Errorf("unable to create auditing interceptor: %w", err)
		}
		allInterceptors = append(allInterceptors, auditInterceptor)
		allAdminInterceptors = append(allAdminInterceptors, auditInterceptor)
	}
	interceptors := connect.WithInterceptors(allInterceptors...)
	adminInterceptors := connect.WithInterceptors(allAdminInterceptors...)

	methodService := method.New()
	tenantService := tenant.New(tenant.Config{
		Log:          log,
		MasterClient: c.MasterClient,
		InviteStore:  tenantInviteStore,
		TokenStore:   tokenStore,
	})

	adminTenantService := tenantadmin.New(tenantadmin.Config{
		Log:          log,
		MasterClient: c.MasterClient,
		InviteStore:  tenantInviteStore,
		TokenStore:   tokenStore,
	})
	projectService := project.New(project.Config{
		Log:          log,
		MasterClient: c.MasterClient,
		InviteStore:  projectInviteStore,
		Repo:         c.Repository,
		TokenStore:   tokenStore,
	})

	ipService := ip.New(ip.Config{Log: log, Repo: c.Repository})
	filesystemService := filesystem.New(filesystem.Config{Log: log, Repo: c.Repository})
	partitionService := partition.New(partition.Config{Log: log, Repo: c.Repository})
	imageService := image.New(image.Config{Log: log, Repo: c.Repository})
	tokenService := token.New(token.Config{
		Log:           log,
		CertStore:     certStore,
		TokenStore:    tokenStore,
		MasterClient:  c.MasterClient,
		Issuer:        c.ServerHttpURL,
		AdminSubjects: c.Admins,
	})
	versionService := version.New(version.Config{Log: log})
	healthService, err := health.New(health.Config{
<<<<<<< HEAD
		Ctx:                  context.Background(),
		Log:                  log,
		HealthcheckInterval:  1 * time.Minute,
		Ipam:                 c.IpamClient,
		Masterdata:           c.MasterClient,
		RethinkDBConnectOpts: &c.RethinkDBConnectOpts,
=======
		Ctx:                 context.Background(),
		Log:                 log,
		HealthcheckInterval: 1 * time.Minute,
		Ipam:                c.IpamClient,
		Masterdata:          c.MasterClient,
		Datastore:           c.Datastore,
>>>>>>> b8018fd4
	})
	if err != nil {
		return nil, fmt.Errorf("unable to initialize health service %w", err)
	}

	mux := http.NewServeMux()

	// Register the services
	mux.Handle(apiv2connect.NewTokenServiceHandler(tokenService, interceptors))
	mux.Handle(apiv2connect.NewTenantServiceHandler(tenantService, interceptors))
	mux.Handle(apiv2connect.NewProjectServiceHandler(projectService, interceptors))
	mux.Handle(apiv2connect.NewFilesystemServiceHandler(filesystemService, interceptors))
	mux.Handle(apiv2connect.NewPartitionServiceHandler(partitionService, interceptors))
	mux.Handle(apiv2connect.NewImageServiceHandler(imageService, interceptors))
	mux.Handle(apiv2connect.NewIPServiceHandler(ipService, interceptors))
	mux.Handle(apiv2connect.NewMethodServiceHandler(methodService, interceptors))
	mux.Handle(apiv2connect.NewVersionServiceHandler(versionService, interceptors))
	mux.Handle(apiv2connect.NewHealthServiceHandler(healthService, interceptors))

	// Admin services
	adminIpService := ipadmin.New(ipadmin.Config{Log: log, Repo: c.Repository})
	adminImageService := imageadmin.New(imageadmin.Config{Log: log, Repo: c.Repository})
	adminFilesystemService := filesystemadmin.New(filesystemadmin.Config{Log: log, Repo: c.Repository})
	adminPartitionService := partitionadmin.New(partitionadmin.Config{Log: log, Repo: c.Repository})
	mux.Handle(adminv2connect.NewIPServiceHandler(adminIpService, adminInterceptors))
	mux.Handle(adminv2connect.NewImageServiceHandler(adminImageService, adminInterceptors))
	mux.Handle(adminv2connect.NewFilesystemServiceHandler(adminFilesystemService, adminInterceptors))
	mux.Handle(adminv2connect.NewPartitionServiceHandler(adminPartitionService, adminInterceptors))
	mux.Handle(adminv2connect.NewTenantServiceHandler(adminTenantService, adminInterceptors))

	allServiceNames := permissions.GetServices()
	// Static HealthCheckers
	checker := grpchealth.NewStaticChecker(allServiceNames...)
	mux.Handle(grpchealth.NewHandler(checker))

	// enable remote service listing by enabling reflection
	reflector := grpcreflect.NewStaticReflector(allServiceNames...)
	mux.Handle(grpcreflect.NewHandlerV1(reflector))
	mux.Handle(grpcreflect.NewHandlerV1Alpha(reflector))

	// Add OIDC Handlers
	authHandlerPath, authHandler, err := oidcAuthHandler(log, tokenService, c)
	if err != nil {
		return nil, err
	}

	// Add all authentication handlers in one go
	mux.Handle(authHandlerPath, authHandler)
	// END OIDC Login Authentication
	return mux, nil
}

func oidcAuthHandler(log *slog.Logger, tokenService token.TokenService, c Config) (string, http.Handler, error) {
	frontendURL, err := url.Parse(c.FrontEndUrl)
	if err != nil {
		return "", nil, fmt.Errorf("failed to parse frontend url %w", err)
	}

	auth, err := authservice.New(authservice.Config{
		Log:          log,
		TokenService: tokenService,
		MasterClient: c.MasterClient,
		Auditing:     c.Auditing,
		FrontEndUrl:  frontendURL,
		CallbackUrl:  c.ServerHttpURL + "/auth/{provider}/callback",
	})
	if err != nil {
		return "", nil, err
	}

	_, err = auth.With(
		authservice.OIDCHubProvider(authservice.ProviderConfig{
			ClientID:      c.OIDCClientID,
			ClientSecret:  c.OIDCClientSecret,
			DiscoveryURL:  c.OIDCDiscoveryURL,
			EndsessionURL: c.OIDCEndSessionURL,
		}),
	)
	if err != nil {
		return "", nil, err
	}

	return auth.NewHandler(c.IsStageDev)

}<|MERGE_RESOLUTION|>--- conflicted
+++ resolved
@@ -183,21 +183,12 @@
 	})
 	versionService := version.New(version.Config{Log: log})
 	healthService, err := health.New(health.Config{
-<<<<<<< HEAD
-		Ctx:                  context.Background(),
-		Log:                  log,
-		HealthcheckInterval:  1 * time.Minute,
-		Ipam:                 c.IpamClient,
-		Masterdata:           c.MasterClient,
-		RethinkDBConnectOpts: &c.RethinkDBConnectOpts,
-=======
 		Ctx:                 context.Background(),
 		Log:                 log,
 		HealthcheckInterval: 1 * time.Minute,
 		Ipam:                c.IpamClient,
 		Masterdata:          c.MasterClient,
 		Datastore:           c.Datastore,
->>>>>>> b8018fd4
 	})
 	if err != nil {
 		return nil, fmt.Errorf("unable to initialize health service %w", err)
