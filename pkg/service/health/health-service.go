package health

import (
	"context"
	"log/slog"
	"sort"
	"sync"
	"time"

	"connectrpc.com/connect"
	apiv1 "github.com/metal-stack/api/go/metalstack/api/v2"
	"github.com/metal-stack/api/go/metalstack/api/v2/apiv2connect"
	ipamv1connect "github.com/metal-stack/go-ipam/api/v1/apiv1connect"
	mdm "github.com/metal-stack/masterdata-api/pkg/client"
<<<<<<< HEAD
=======
	"github.com/metal-stack/metal-apiserver/pkg/db/generic"
>>>>>>> b8018fd4
	"golang.org/x/sync/errgroup"
	"gopkg.in/rethinkdb/rethinkdb-go.v6"
)

const (
	CheckerTimeout = 10 * time.Second
)

type healthchecker interface {
	Health(context.Context) *apiv1.HealthStatus
}

type Config struct {
<<<<<<< HEAD
	Log                  *slog.Logger
	Ctx                  context.Context
	HealthcheckInterval  time.Duration
	Ipam                 ipamv1connect.IpamServiceClient
	Masterdata           mdm.Client
	RethinkDBConnectOpts *rethinkdb.ConnectOpts
=======
	Log                 *slog.Logger
	Ctx                 context.Context
	HealthcheckInterval time.Duration
	Ipam                ipamv1connect.IpamServiceClient
	Masterdata          mdm.Client
	Datastore           generic.Datastore
>>>>>>> b8018fd4
}

type healthServiceServer struct {
	log *slog.Logger

	checkers []healthchecker
	current  *apiv1.Health
}

func New(c Config) (apiv2connect.HealthServiceHandler, error) {
	var checkers []healthchecker

	if c.Ipam != nil {
		checkers = append(checkers, &ipamHealthChecker{ipam: c.Ipam})
	}
	if c.Masterdata != nil {
		checkers = append(checkers, &masterdataHealthChecker{mdm: c.Masterdata})
	}
<<<<<<< HEAD
	if c.RethinkDBConnectOpts != nil {
		checkers = append(checkers, &rethinkdbHealthChecker{connectOpts: *c.RethinkDBConnectOpts})
	}
=======
	if c.Datastore != nil {
		checkers = append(checkers, &rethinkdbHealthChecker{ds: c.Datastore})
	}

>>>>>>> b8018fd4
	h := &healthServiceServer{
		log: c.Log.WithGroup("healthService"),
		// initializing status with healthy at the start
		// --> at the beginning we always assume healthy state
		current:  newHealthyServiceMap(),
		checkers: checkers,
	}

	go h.fetchStatuses(c.Ctx, c.HealthcheckInterval)

	return h, nil
}

func (h *healthServiceServer) Get(ctx context.Context, rq *connect.Request[apiv1.HealthServiceGetRequest]) (*connect.Response[apiv1.HealthServiceGetResponse], error) {
	return connect.NewResponse(&apiv1.HealthServiceGetResponse{
		Health: h.current,
	}), nil
}

func (h *healthServiceServer) fetchStatuses(ctx context.Context, interval time.Duration) {
	err := h.updateStatuses(ctx)
	if err != nil {
		h.log.Error("service statuses cannot be fetched, status not updated", "error", err)
	}

	var (
		lastUpdate = time.Now()
		ticker     = time.NewTicker(interval)
	)

	for {
		select {
		case <-ticker.C:
			if time.Since(lastUpdate) < CheckerTimeout {
				h.log.Info("skip updating health status because last update was happening lately")
				continue
			}

			err := h.updateStatuses(ctx)
			if err != nil {
				h.log.Error("service statuses cannot be fetched, status not updated", "error", err)
			}

			lastUpdate = time.Now()

		case <-ctx.Done():
			h.log.Info("stopping health service status fetching")
			ticker.Stop()
			return
		}
	}
}

func (h *healthServiceServer) updateStatuses(outerCtx context.Context) error {
	var (
		statuses        = &apiv1.Health{}
		ctx, cancel     = context.WithTimeout(outerCtx, CheckerTimeout)
		group, groupCtx = errgroup.WithContext(ctx)
		resultChan      = make(chan *apiv1.HealthStatus)
		once            sync.Once
	)

	defer cancel()
	defer once.Do(func() { close(resultChan) })

	for _, checker := range h.checkers {
		if checker == nil {
			continue
		}

		checker := checker

		group.Go(func() error {
			resultChan <- checker.Health(groupCtx)
			return nil
		})
	}

	finished := make(chan bool)
	go func() {
		for r := range resultChan {
			r := r
			statuses.Services = append(statuses.Services, r)
		}

		finished <- true
	}()

	if err := group.Wait(); err != nil {
		return err
	}

	once.Do(func() { close(resultChan) })

	<-finished

	sort.Slice(statuses.Services, func(i, j int) bool {
		return statuses.Services[i].Name < statuses.Services[j].Name
	})

	h.current = statuses

	h.log.Info("health statuses checked successfully")

	return nil
}

func newHealthyServiceMap() *apiv1.Health {
	h := &apiv1.Health{}
	for i := range apiv1.Service_name {
		if i == 0 {
			// skipping unspecified
			continue
		}
		h.Services = append(h.Services, &apiv1.HealthStatus{
			Name:    apiv1.Service(i),
			Status:  apiv1.ServiceStatus_SERVICE_STATUS_HEALTHY,
			Message: "",
		})
	}

	sort.Slice(h.Services, func(i, j int) bool {
		return h.Services[i].Name < h.Services[j].Name
	})

	return h
}<|MERGE_RESOLUTION|>--- conflicted
+++ resolved
@@ -12,12 +12,8 @@
 	"github.com/metal-stack/api/go/metalstack/api/v2/apiv2connect"
 	ipamv1connect "github.com/metal-stack/go-ipam/api/v1/apiv1connect"
 	mdm "github.com/metal-stack/masterdata-api/pkg/client"
-<<<<<<< HEAD
-=======
 	"github.com/metal-stack/metal-apiserver/pkg/db/generic"
->>>>>>> b8018fd4
 	"golang.org/x/sync/errgroup"
-	"gopkg.in/rethinkdb/rethinkdb-go.v6"
 )
 
 const (
@@ -29,21 +25,12 @@
 }
 
 type Config struct {
-<<<<<<< HEAD
-	Log                  *slog.Logger
-	Ctx                  context.Context
-	HealthcheckInterval  time.Duration
-	Ipam                 ipamv1connect.IpamServiceClient
-	Masterdata           mdm.Client
-	RethinkDBConnectOpts *rethinkdb.ConnectOpts
-=======
 	Log                 *slog.Logger
 	Ctx                 context.Context
 	HealthcheckInterval time.Duration
 	Ipam                ipamv1connect.IpamServiceClient
 	Masterdata          mdm.Client
 	Datastore           generic.Datastore
->>>>>>> b8018fd4
 }
 
 type healthServiceServer struct {
@@ -62,16 +49,10 @@
 	if c.Masterdata != nil {
 		checkers = append(checkers, &masterdataHealthChecker{mdm: c.Masterdata})
 	}
-<<<<<<< HEAD
-	if c.RethinkDBConnectOpts != nil {
-		checkers = append(checkers, &rethinkdbHealthChecker{connectOpts: *c.RethinkDBConnectOpts})
-	}
-=======
 	if c.Datastore != nil {
 		checkers = append(checkers, &rethinkdbHealthChecker{ds: c.Datastore})
 	}
 
->>>>>>> b8018fd4
 	h := &healthServiceServer{
 		log: c.Log.WithGroup("healthService"),
 		// initializing status with healthy at the start
