package token

import (
	"context"
	"errors"
	"fmt"
	"log/slog"
	"slices"
	"time"

	"connectrpc.com/connect"
	apiv2 "github.com/metal-stack/api/go/metalstack/api/v2"
	"github.com/metal-stack/api/go/metalstack/api/v2/apiv2connect"
	"github.com/metal-stack/api/go/permissions"
	"github.com/metal-stack/metal-apiserver/pkg/certs"
	"github.com/metal-stack/metal-apiserver/pkg/repository"
	"github.com/metal-stack/metal-apiserver/pkg/service/method"
	tokenutil "github.com/metal-stack/metal-apiserver/pkg/token"
	"github.com/metal-stack/metal-lib/pkg/pointer"
)

type Config struct {
	Log        *slog.Logger
	TokenStore tokenutil.TokenStore
	CertStore  certs.CertStore
	Repo       *repository.Store

	// AdminSubjects are the subjects for which the token service allows the creation of admin api tokens
	AdminSubjects []string

	// Issuer to sign the JWT Token with
	Issuer string
}

type tokenService struct {
	issuer             string
	adminSubjects      []string
	tokens             tokenutil.TokenStore
	certs              certs.CertStore
	log                *slog.Logger
	servicePermissions *permissions.ServicePermissions

	projectsAndTenantsGetter func(ctx context.Context, userId string) (*repository.ProjectsAndTenants, error)
}

type TokenService interface {
	apiv2connect.TokenServiceHandler
	CreateConsoleTokenWithoutPermissionCheck(ctx context.Context, subject string, expiration *time.Duration) (*connect.Response[apiv2.TokenServiceCreateResponse], error)
	CreateApiTokenWithoutPermissionCheck(ctx context.Context, subject string, rq *connect.Request[apiv2.TokenServiceCreateRequest]) (*connect.Response[apiv2.TokenServiceCreateResponse], error)
}

func New(c Config) TokenService {
	servicePermissions := permissions.GetServicePermissions()

	return &tokenService{
		tokens:             c.TokenStore,
		certs:              c.CertStore,
		issuer:             c.Issuer,
		log:                c.Log.WithGroup("tokenService"),
		servicePermissions: servicePermissions,
		adminSubjects:      c.AdminSubjects,

<<<<<<< HEAD
		projectsAndTenantsGetter: func(ctx context.Context, userId string) (*repository.ProjectsAndTenants, error) {
			return c.Repo.UnscopedProject().GetProjectsAndTenants(ctx, userId)
=======
		projectsAndTenantsGetter: func(ctx context.Context, userId string) (*putil.ProjectsAndTenants, error) {
			return putil.GetProjectsAndTenants(ctx, c.MasterClient, userId)
>>>>>>> 2e43d7b2
		},
	}
}

// CreateConsoleTokenWithoutPermissionCheck is only called from the auth service during login through console
// No validation against requested roles and permissions is required and implemented here
func (t *tokenService) CreateConsoleTokenWithoutPermissionCheck(ctx context.Context, subject string, expiration *time.Duration) (*connect.Response[apiv2.TokenServiceCreateResponse], error) {
	expires := tokenutil.DefaultExpiration
	if expiration != nil {
		expires = *expiration
	}

	privateKey, err := t.certs.LatestPrivate(ctx)
	if err != nil {
		return nil, connect.NewError(connect.CodeInternal, fmt.Errorf("unable to fetch signing certificate: %w", err))
	}

	secret, token, err := tokenutil.NewJWT(apiv2.TokenType_TOKEN_TYPE_CONSOLE, subject, t.issuer, expires, privateKey)
	if err != nil {
		return nil, connect.NewError(connect.CodeInternal, fmt.Errorf("unable to create console token: %w", err))
	}

	err = t.tokens.Set(ctx, token)
	if err != nil {
		return nil, connect.NewError(connect.CodeInternal, err)
	}

	return connect.NewResponse(&apiv2.TokenServiceCreateResponse{
		Token:  token,
		Secret: secret,
	}), nil
}

// CreateApiTokenWithoutPermissionCheck is only called from the api-server command line interface
// No validation against requested roles and permissions is required and implemented here
func (t *tokenService) CreateApiTokenWithoutPermissionCheck(ctx context.Context, subject string, rq *connect.Request[apiv2.TokenServiceCreateRequest]) (*connect.Response[apiv2.TokenServiceCreateResponse], error) {
	req := rq.Msg

	expires := tokenutil.DefaultExpiration
	if req.Expires != nil {
		expires = req.Expires.AsDuration()
	}

	privateKey, err := t.certs.LatestPrivate(ctx)
	if err != nil {
		return nil, connect.NewError(connect.CodeInternal, err)
	}

	secret, token, err := tokenutil.NewJWT(apiv2.TokenType_TOKEN_TYPE_API, subject, t.issuer, expires, privateKey)
	if err != nil {
		return nil, connect.NewError(connect.CodeInternal, err)
	}

	token.Description = req.Description
	token.Permissions = req.Permissions
	token.ProjectRoles = req.ProjectRoles
	token.TenantRoles = req.TenantRoles
	token.AdminRole = req.AdminRole

	err = t.tokens.Set(ctx, token)
	if err != nil {
		return nil, connect.NewError(connect.CodeInternal, err)
	}

	return connect.NewResponse(&apiv2.TokenServiceCreateResponse{
		Token:  token,
		Secret: secret,
	}), nil
}

// Get returns the token by a given uuid for the user who requests it.
func (t *tokenService) Get(ctx context.Context, rq *connect.Request[apiv2.TokenServiceGetRequest]) (*connect.Response[apiv2.TokenServiceGetResponse], error) {
	token, ok := tokenutil.TokenFromContext(ctx)
	if !ok || token == nil {
		return nil, connect.NewError(connect.CodeUnauthenticated, fmt.Errorf("no token found in request"))
	}

	res, err := t.tokens.Get(ctx, token.UserId, rq.Msg.Uuid)
	if err != nil {
		if errors.Is(err, tokenutil.ErrTokenNotFound) {
			return nil, connect.NewError(connect.CodeNotFound, errors.New("token not found"))
		}
		return nil, connect.NewError(connect.CodeInternal, err)
	}

	return connect.NewResponse(&apiv2.TokenServiceGetResponse{
		Token: res,
	}), nil
}

// Update updates a given token of a user.
// We need to prevent a user from elevating permissions here.
func (t *tokenService) Update(ctx context.Context, rq *connect.Request[apiv2.TokenServiceUpdateRequest]) (*connect.Response[apiv2.TokenServiceUpdateResponse], error) {
	req := rq.Msg

	token, ok := tokenutil.TokenFromContext(ctx)
	if !ok || token == nil {
		return nil, connect.NewError(connect.CodeUnauthenticated, fmt.Errorf("no token found in request"))
	}

	// we first validate token permission elevation for the token used in the token update request,
	// which might be an API token with restricted permissions

	createRequest := &apiv2.TokenServiceCreateRequest{
		Permissions:  req.Permissions,
		ProjectRoles: req.ProjectRoles,
		TenantRoles:  req.TenantRoles,
		AdminRole:    req.AdminRole,
	}

	err := validateTokenCreate(token, createRequest, t.servicePermissions, t.adminSubjects)
	if err != nil {
		return nil, connect.NewError(connect.CodePermissionDenied, err)
	}

	// now, we validate if the user is still permitted to update the token
	// doing this check is not strictly necessary because the resulting token would fail in the opa auther when being compared
	// to the actual user permissions, but it's nicer for the user to already prevent token update immediately in this place

	projectsAndTenants, err := t.projectsAndTenantsGetter(ctx, token.GetUserId())
	if err != nil {
		return nil, connect.NewError(connect.CodeInternal, err)
	}
	fullUserToken := &apiv2.Token{
		UserId:       token.UserId,
		ProjectRoles: projectsAndTenants.ProjectRoles,
		TenantRoles:  projectsAndTenants.TenantRoles,
		AdminRole:    nil,
	}
	if slices.Contains(t.adminSubjects, token.UserId) {
		fullUserToken.AdminRole = apiv2.AdminRole_ADMIN_ROLE_EDITOR.Enum()
	}
	err = validateTokenCreate(fullUserToken, createRequest, t.servicePermissions, t.adminSubjects)
	if err != nil {
		return nil, connect.NewError(connect.CodePermissionDenied, fmt.Errorf("outdated token: %w", err))
	}

	// now follows the update

	tokenToUpdate, err := t.tokens.Get(ctx, token.UserId, rq.Msg.Uuid)
	if err != nil {
		if errors.Is(err, tokenutil.ErrTokenNotFound) {
			return nil, connect.NewError(connect.CodeNotFound, errors.New("token not found"))
		}
		return nil, connect.NewError(connect.CodeInternal, err)
	}

	if tokenToUpdate.TokenType != apiv2.TokenType_TOKEN_TYPE_API {
		return nil, connect.NewError(connect.CodeFailedPrecondition, errors.New("only updating API tokens is currently supported"))
	}

	if req.Description != nil {
		tokenToUpdate.Description = *req.Description
	}
	if req.AdminRole != nil {
		if *req.AdminRole == apiv2.AdminRole_ADMIN_ROLE_UNSPECIFIED {
			tokenToUpdate.AdminRole = nil
		} else {
			tokenToUpdate.AdminRole = req.AdminRole
		}
	}

	tokenToUpdate.Permissions = req.Permissions
	tokenToUpdate.ProjectRoles = req.ProjectRoles
	tokenToUpdate.TenantRoles = req.TenantRoles

	err = t.tokens.Set(ctx, tokenToUpdate)
	if err != nil {
		return nil, connect.NewError(connect.CodeInternal, err)
	}

	return connect.NewResponse(&apiv2.TokenServiceUpdateResponse{
		Token: tokenToUpdate,
	}), nil
}

// Create is called by users to issue new API tokens. This can be done from console tokens but also from other API tokens which have the permission to call token create.
// We need to prevent a user from elevating permissions here.
func (t *tokenService) Create(ctx context.Context, rq *connect.Request[apiv2.TokenServiceCreateRequest]) (*connect.Response[apiv2.TokenServiceCreateResponse], error) {
	token, ok := tokenutil.TokenFromContext(ctx)
	if !ok || token == nil {
		return nil, connect.NewError(connect.CodeUnauthenticated, fmt.Errorf("no token found in request"))
	}
	req := rq.Msg

	// we first validate token permission elevation for the token used in the token create request,
	// which might be an API token with restricted permissions

	err := validateTokenCreate(token, req, t.servicePermissions, t.adminSubjects)
	if err != nil {
		return nil, connect.NewError(connect.CodePermissionDenied, err)
	}

	// now, we validate if the user is still permitted to create such a token
	// doing this check is not strictly necessary because the resulting token would fail in the opa auther when being compared
	// to the actual user permissions, but it's nicer for the user to already prevent token creation immediately in this place

	projectsAndTenants, err := t.projectsAndTenantsGetter(ctx, token.GetUserId())
	if err != nil {
		return nil, connect.NewError(connect.CodeInternal, err)
	}
	fullUserToken := &apiv2.Token{
		UserId:       token.UserId,
		ProjectRoles: projectsAndTenants.ProjectRoles,
		TenantRoles:  projectsAndTenants.TenantRoles,
		AdminRole:    nil,
	}
	if slices.Contains(t.adminSubjects, token.UserId) {
		fullUserToken.AdminRole = apiv2.AdminRole_ADMIN_ROLE_EDITOR.Enum()
	}
	err = validateTokenCreate(fullUserToken, req, t.servicePermissions, t.adminSubjects)
	if err != nil {
		return nil, connect.NewError(connect.CodePermissionDenied, fmt.Errorf("outdated token: %w", err))
	}

	privateKey, err := t.certs.LatestPrivate(ctx)
	if err != nil {
		return nil, connect.NewError(connect.CodeInternal, err)
	}

	secret, token, err := tokenutil.NewJWT(apiv2.TokenType_TOKEN_TYPE_API, token.GetUserId(), t.issuer, req.Expires.AsDuration(), privateKey)
	if err != nil {
		return nil, connect.NewError(connect.CodeInternal, err)
	}

	token.Description = req.Description
	token.Permissions = req.Permissions
	token.ProjectRoles = req.ProjectRoles
	token.TenantRoles = req.TenantRoles
	token.AdminRole = req.AdminRole

	err = t.tokens.Set(ctx, token)
	if err != nil {
		return nil, connect.NewError(connect.CodeInternal, err)
	}

	resp := &apiv2.TokenServiceCreateResponse{
		Token:  token,
		Secret: secret,
	}

	return connect.NewResponse(resp), nil
}

// List lists the tokens of a specific user.
func (t *tokenService) List(ctx context.Context, _ *connect.Request[apiv2.TokenServiceListRequest]) (*connect.Response[apiv2.TokenServiceListResponse], error) {
	token, ok := tokenutil.TokenFromContext(ctx)
	if !ok || token == nil {
		return nil, connect.NewError(connect.CodeUnauthenticated, fmt.Errorf("no token found in request"))
	}

	tokens, err := t.tokens.List(ctx, token.UserId)
	if err != nil {
		return nil, connect.NewError(connect.CodeInternal, err)
	}

	return connect.NewResponse(&apiv2.TokenServiceListResponse{
		Tokens: tokens,
	}), nil
}

// Revoke revokes a token of a given user and token ID.
func (t *tokenService) Revoke(ctx context.Context, rq *connect.Request[apiv2.TokenServiceRevokeRequest]) (*connect.Response[apiv2.TokenServiceRevokeResponse], error) {
	token, ok := tokenutil.TokenFromContext(ctx)
	if !ok || token == nil {
		return nil, connect.NewError(connect.CodeUnauthenticated, fmt.Errorf("no token found in request"))
	}

	err := t.tokens.Revoke(ctx, token.UserId, rq.Msg.Uuid)
	if err != nil {
		return nil, connect.NewError(connect.CodeInternal, err)
	}

	return connect.NewResponse(&apiv2.TokenServiceRevokeResponse{}), nil
}

func validateTokenCreate(currentToken *apiv2.Token, req *apiv2.TokenServiceCreateRequest, servicePermissions *permissions.ServicePermissions, adminIDs []string) error {
	var (
		tokenPermissionsMap = method.PermissionsBySubject(currentToken)
		tokenProjectRoles   = currentToken.ProjectRoles
		tokenTenantRoles    = currentToken.TenantRoles

		requestedProjectRoles = req.ProjectRoles
		requestedTenantRoles  = req.TenantRoles
		requestedAdminRole    = req.AdminRole
		requestedPermissions  = req.Permissions
	)

	// First check all requested permissions are defined in servicePermissions

	// if token permissions are empty fill them from token roles
	// methods restrictions are inherited from the user role for every project
	if len(tokenPermissionsMap) == 0 {
		tokenPermissionsMap = method.AllowedMethodsFromRoles(servicePermissions, currentToken)
	}

	for _, reqSubjectPermission := range requestedPermissions {
		reqSubjectID := reqSubjectPermission.Subject
		// Check if the requested subject, e.g. project or organization can be accessed
		tokenProjectPermissions, ok := tokenPermissionsMap[reqSubjectID]
		if !ok {
			return fmt.Errorf("requested subject: %q access is not allowed", reqSubjectID)
		}

		for _, reqMethod := range reqSubjectPermission.Methods {
			// Check if the requested permissions are part of all available methods
			if !servicePermissions.Methods[reqMethod] {
				return fmt.Errorf("requested method: %q is not allowed", reqMethod)
			}

			// Check if the requested permissions are part of the token
			if !slices.Contains(tokenProjectPermissions.Methods, reqMethod) {
				return fmt.Errorf("requested method: %q is not allowed for subject: %q", reqMethod, reqSubjectID)
			}
		}
	}

	// derive if a user has admin privileges in case he belongs to a certain id, which was preconfigured in the deployment
	for _, subject := range adminIDs {
		if currentToken.UserId != subject {
			// we exclude invited members of an admin tenant
			continue
		}

		role, ok := currentToken.TenantRoles[subject]
		if !ok {
			continue
		}

		switch role {
		case apiv2.TenantRole_TENANT_ROLE_EDITOR, apiv2.TenantRole_TENANT_ROLE_OWNER:
			currentToken.AdminRole = pointer.Pointer(apiv2.AdminRole_ADMIN_ROLE_EDITOR)
		case apiv2.TenantRole_TENANT_ROLE_VIEWER:
			currentToken.AdminRole = pointer.Pointer(apiv2.AdminRole_ADMIN_ROLE_VIEWER)
		case apiv2.TenantRole_TENANT_ROLE_GUEST, apiv2.TenantRole_TENANT_ROLE_UNSPECIFIED:
			// noop
		default:
			// noop
		}
	}

	// Check if requested roles do not exceed existing roles

	// first check if the requested role subject is part of the token subject
	for reqProjectID, reqRole := range requestedProjectRoles {
		if reqRole == apiv2.ProjectRole_PROJECT_ROLE_UNSPECIFIED {
			return fmt.Errorf("requested project role: %q is not allowed", reqRole.String())
		}

		projectRole, ok := tokenProjectRoles[reqProjectID]
		if !ok {
			return fmt.Errorf("requested project: %q is not allowed", reqProjectID)
		}

		// OWNER has the lowest index
		if reqRole < projectRole {
			return fmt.Errorf("requested role: %q is higher than allowed role: %q", reqRole.String(), projectRole.String())
		}
	}

	for reqTenantID, reqRole := range requestedTenantRoles {
		if reqRole == apiv2.TenantRole_TENANT_ROLE_UNSPECIFIED {
			return fmt.Errorf("requested tenant role: %q is not allowed", reqRole.String())
		}

		tenantRole, ok := tokenTenantRoles[reqTenantID]
		if !ok {
			return fmt.Errorf("requested tenant: %q is not allowed", reqTenantID)
		}

		// OWNER has the lowest index
		if reqRole < tenantRole {
			return fmt.Errorf("requested role: %q is higher than allowed role: %q", reqRole.String(), tenantRole.String())
		}
	}

	if requestedAdminRole != nil {
		if currentToken.AdminRole == nil {
			return fmt.Errorf("requested admin role: %q is not allowed", requestedAdminRole.String())
		}

		if *requestedAdminRole == apiv2.AdminRole_ADMIN_ROLE_UNSPECIFIED {
			return fmt.Errorf("requested admin role: %q is not allowed", requestedAdminRole.String())
		}

		if *requestedAdminRole < *currentToken.AdminRole {
			return fmt.Errorf("requested admin role: %q is not allowed", requestedAdminRole.String())
		}
	}

	// Validate Expire
	if req.Expires.AsDuration() > tokenutil.MaxExpiration {
		return fmt.Errorf("requested expiration duration: %q exceeds max expiration: %q", req.Expires.AsDuration(), tokenutil.MaxExpiration)
	}

	return nil
}<|MERGE_RESOLUTION|>--- conflicted
+++ resolved
@@ -60,13 +60,8 @@
 		servicePermissions: servicePermissions,
 		adminSubjects:      c.AdminSubjects,
 
-<<<<<<< HEAD
 		projectsAndTenantsGetter: func(ctx context.Context, userId string) (*repository.ProjectsAndTenants, error) {
 			return c.Repo.UnscopedProject().GetProjectsAndTenants(ctx, userId)
-=======
-		projectsAndTenantsGetter: func(ctx context.Context, userId string) (*putil.ProjectsAndTenants, error) {
-			return putil.GetProjectsAndTenants(ctx, c.MasterClient, userId)
->>>>>>> 2e43d7b2
 		},
 	}
 }
