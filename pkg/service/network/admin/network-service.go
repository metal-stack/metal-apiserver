--- conflicted
+++ resolved
@@ -36,15 +36,9 @@
 		return nil, errorutil.Convert(err)
 	}
 
-<<<<<<< HEAD
 	return &adminv2.NetworkServiceGetResponse{
-		Network: converted,
+		Network: nw,
 	}, nil
-=======
-	return connect.NewResponse(&adminv2.NetworkServiceGetResponse{
-		Network: nw,
-	}), nil
->>>>>>> d218049f
 }
 
 // Create implements adminv2connect.NetworkServiceHandler.
@@ -56,16 +50,7 @@
 		return nil, errorutil.Convert(err)
 	}
 
-<<<<<<< HEAD
-	converted, err := n.repo.UnscopedNetwork().ConvertToProto(ctx, created)
-	if err != nil {
-		return nil, errorutil.Convert(err)
-	}
-
-	return &adminv2.NetworkServiceCreateResponse{Network: converted}, nil
-=======
-	return connect.NewResponse(&adminv2.NetworkServiceCreateResponse{Network: nw}), nil
->>>>>>> d218049f
+	return &adminv2.NetworkServiceCreateResponse{Network: nw}, nil
 }
 
 // Delete implements adminv2connect.NetworkServiceHandler.
@@ -77,16 +62,7 @@
 		return nil, errorutil.Convert(err)
 	}
 
-<<<<<<< HEAD
-	converted, err := n.repo.UnscopedNetwork().ConvertToProto(ctx, nw)
-	if err != nil {
-		return nil, errorutil.Convert(err)
-	}
-
-	return &adminv2.NetworkServiceDeleteResponse{Network: converted}, nil
-=======
-	return connect.NewResponse(&adminv2.NetworkServiceDeleteResponse{Network: nw}), nil
->>>>>>> d218049f
+	return &adminv2.NetworkServiceDeleteResponse{Network: nw}, nil
 }
 
 // List implements adminv2connect.NetworkServiceHandler.
@@ -98,24 +74,9 @@
 		return nil, err
 	}
 
-<<<<<<< HEAD
-	var res []*apiv2.Network
-	for _, nw := range resp {
-		converted, err := n.repo.UnscopedNetwork().ConvertToProto(ctx, nw)
-		if err != nil {
-			return nil, errorutil.Convert(err)
-		}
-		res = append(res, converted)
-	}
-
 	return &adminv2.NetworkServiceListResponse{
-		Networks: res,
+		Networks: nws,
 	}, nil
-=======
-	return connect.NewResponse(&adminv2.NetworkServiceListResponse{
-		Networks: nws,
-	}), nil
->>>>>>> d218049f
 }
 
 // Update implements adminv2connect.NetworkServiceHandler.
@@ -127,14 +88,5 @@
 		return nil, errorutil.Convert(err)
 	}
 
-<<<<<<< HEAD
-	converted, err := n.repo.UnscopedNetwork().ConvertToProto(ctx, nw)
-	if err != nil {
-		return nil, errorutil.Convert(err)
-	}
-
-	return &adminv2.NetworkServiceUpdateResponse{Network: converted}, nil
-=======
-	return connect.NewResponse(&adminv2.NetworkServiceUpdateResponse{Network: nw}), nil
->>>>>>> d218049f
+	return &adminv2.NetworkServiceUpdateResponse{Network: nw}, nil
 }