--- conflicted
+++ resolved
@@ -1636,11 +1636,7 @@
 	})
 
 	test.CreateIPs(t, repo, []*apiv2.IPServiceCreateRequest{
-<<<<<<< HEAD
 		{Network: networkMap["tenant-1"].Id, Project: "p1", Name: pointer.Pointer("ip-1")},
-=======
-		{Network: networkMap["tenant-1"].ID, Project: p1, Name: pointer.Pointer("ip-1")},
->>>>>>> 4bba441c
 	})
 
 	tests := []struct {
@@ -1789,11 +1785,7 @@
 	})
 
 	test.CreateIPs(t, repo, []*apiv2.IPServiceCreateRequest{
-<<<<<<< HEAD
 		{Network: networkMap["tenant-1"].Id, Project: "p1", Name: pointer.Pointer("ip-1")},
-=======
-		{Network: networkMap["tenant-1"].ID, Project: p1, Name: pointer.Pointer("ip-1")},
->>>>>>> 4bba441c
 	})
 
 	tests := []struct {
