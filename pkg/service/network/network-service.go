package network

import (
	"context"
	"log/slog"

	adminv2 "github.com/metal-stack/api/go/metalstack/admin/v2"
	apiv2 "github.com/metal-stack/api/go/metalstack/api/v2"
	"github.com/metal-stack/api/go/metalstack/api/v2/apiv2connect"
	"github.com/metal-stack/metal-apiserver/pkg/errorutil"
	"github.com/metal-stack/metal-apiserver/pkg/repository"
	"github.com/metal-stack/metal-lib/pkg/pointer"
)

type Config struct {
	Log  *slog.Logger
	Repo *repository.Store
}

type networkServiceServer struct {
	log  *slog.Logger
	repo *repository.Store
}

func New(c Config) apiv2connect.NetworkServiceHandler {
	return &networkServiceServer{
		log:  c.Log.WithGroup("networkService"),
		repo: c.Repo,
	}
}

// Create implements apiv2connect.NetworkServiceHandler.
func (n *networkServiceServer) Create(ctx context.Context, rq *apiv2.NetworkServiceCreateRequest) (*apiv2.NetworkServiceCreateResponse, error) {
	r := rq

	req := &adminv2.NetworkServiceCreateRequest{
		Project:       &r.Project,
		Name:          r.Name,
		Description:   r.Description,
		Partition:     r.Partition,
		ParentNetwork: r.ParentNetwork,
		Labels:        r.Labels,
		Length:        r.Length,
		AddressFamily: r.AddressFamily,
		Type:          apiv2.NetworkType_NETWORK_TYPE_CHILD, // Non Admins can only create Child Networks
	}

	nw, err := n.repo.Network(r.Project).Create(ctx, req)
	if err != nil {
		return nil, errorutil.Convert(err)
	}

<<<<<<< HEAD
	converted, err := n.repo.Network(r.Project).ConvertToProto(ctx, created)
	if err != nil {
		return nil, errorutil.Convert(err)
	}

	return &apiv2.NetworkServiceCreateResponse{Network: converted}, nil
=======
	return connect.NewResponse(&apiv2.NetworkServiceCreateResponse{Network: nw}), nil
>>>>>>> d218049f
}

// Delete implements apiv2connect.NetworkServiceHandler.
func (n *networkServiceServer) Delete(ctx context.Context, rq *apiv2.NetworkServiceDeleteRequest) (*apiv2.NetworkServiceDeleteResponse, error) {
	req := rq

	nw, err := n.repo.Network(req.Project).Delete(ctx, req.Id)
	if err != nil {
		return nil, errorutil.Convert(err)
	}

<<<<<<< HEAD
	return &apiv2.NetworkServiceDeleteResponse{Network: converted}, nil
=======
	return connect.NewResponse(&apiv2.NetworkServiceDeleteResponse{Network: nw}), nil
>>>>>>> d218049f
}

// Get implements apiv2connect.NetworkServiceHandler.
func (n *networkServiceServer) Get(ctx context.Context, rq *apiv2.NetworkServiceGetRequest) (*apiv2.NetworkServiceGetResponse, error) {
	req := rq

	// Project is already checked in the tenant-interceptor, ipam must not be consulted
	nw, err := n.repo.Network(req.Project).Get(ctx, req.Id)
	if err != nil {
		return nil, errorutil.Convert(err)
	}

<<<<<<< HEAD
	return &apiv2.NetworkServiceGetResponse{
		Network: converted,
	}, nil
}

// List implements apiv2connect.NetworkServiceHandler.
func (n *networkServiceServer) List(ctx context.Context, rq *apiv2.NetworkServiceListRequest) (*apiv2.NetworkServiceListResponse, error) {

	req := rq
	resp, err := n.repo.Network(req.Project).List(ctx, req.Query)
=======
	return connect.NewResponse(&apiv2.NetworkServiceGetResponse{
		Network: nw,
	}), nil
}

// List implements apiv2connect.NetworkServiceHandler.
func (n *networkServiceServer) List(ctx context.Context, rq *connect.Request[apiv2.NetworkServiceListRequest]) (*connect.Response[apiv2.NetworkServiceListResponse], error) {
	req := rq.Msg

	nws, err := n.repo.Network(req.Project).List(ctx, req.Query)
>>>>>>> d218049f
	if err != nil {
		return nil, err
	}

<<<<<<< HEAD
	var res []*apiv2.Network
	for _, nw := range resp {
		converted, err := n.repo.Network(req.Project).ConvertToProto(ctx, nw)
		if err != nil {
			return nil, errorutil.Convert(err)
		}
		res = append(res, converted)
	}

	return &apiv2.NetworkServiceListResponse{
		Networks: res,
	}, nil
=======
	return connect.NewResponse(&apiv2.NetworkServiceListResponse{
		Networks: nws,
	}), nil
>>>>>>> d218049f
}

// ListBaseNetworks implements apiv2connect.NetworkServiceHandler.
func (n *networkServiceServer) ListBaseNetworks(ctx context.Context, rq *apiv2.NetworkServiceListBaseNetworksRequest) (*apiv2.NetworkServiceListBaseNetworksResponse, error) {
	req := rq

	var networks []*apiv2.Network

	if req.Project != "" {
		projectNetworks, err := n.repo.Network(req.Project).List(ctx, req.Query)
		if err != nil {
			return nil, err
		}
		networks = append(networks, projectNetworks...)
	}

	if req.Query == nil {
		req.Query = &apiv2.NetworkQuery{}
	}
	baseNetworksQuery := req.Query
	baseNetworksQuery.Project = pointer.Pointer("")

	baseNetworks, err := n.repo.UnscopedNetwork().List(ctx, baseNetworksQuery)
	if err != nil {
		return nil, err
	}
	networks = append(networks, baseNetworks...)

	var res []*apiv2.Network
	for _, nw := range networks {
		// TODO convert to a equivalent reql query
		switch pointer.SafeDeref(nw.Type) {
		case apiv2.NetworkType_NETWORK_TYPE_CHILD_SHARED, apiv2.NetworkType_NETWORK_TYPE_EXTERNAL, apiv2.NetworkType_NETWORK_TYPE_SUPER, apiv2.NetworkType_NETWORK_TYPE_SUPER_NAMESPACED:
			// users should not see usage of global networks, only admins
			if pointer.SafeDeref(nw.Project) == "" {
				nw.Consumption = nil
			}

			res = append(res, nw)
		}
	}

	return &apiv2.NetworkServiceListBaseNetworksResponse{
		Networks: res,
	}, nil
}

// Update implements apiv2connect.NetworkServiceHandler.
func (n *networkServiceServer) Update(ctx context.Context, rq *apiv2.NetworkServiceUpdateRequest) (*apiv2.NetworkServiceUpdateResponse, error) {
	req := rq

	nur := &adminv2.NetworkServiceUpdateRequest{
		Id:          req.Id,
		Name:        req.Name,
		Description: req.Description,
		Labels:      req.Labels,
		UpdateMeta:  req.UpdateMeta,
		// FIXME which fields should be updateable
	}

	nw, err := n.repo.Network(req.Project).Update(ctx, nur.Id, nur)
	if err != nil {
		return nil, errorutil.Convert(err)
	}

<<<<<<< HEAD
	return &apiv2.NetworkServiceUpdateResponse{Network: converted}, nil
=======
	return connect.NewResponse(&apiv2.NetworkServiceUpdateResponse{Network: nw}), nil
>>>>>>> d218049f
}<|MERGE_RESOLUTION|>--- conflicted
+++ resolved
@@ -50,16 +50,7 @@
 		return nil, errorutil.Convert(err)
 	}
 
-<<<<<<< HEAD
-	converted, err := n.repo.Network(r.Project).ConvertToProto(ctx, created)
-	if err != nil {
-		return nil, errorutil.Convert(err)
-	}
-
-	return &apiv2.NetworkServiceCreateResponse{Network: converted}, nil
-=======
-	return connect.NewResponse(&apiv2.NetworkServiceCreateResponse{Network: nw}), nil
->>>>>>> d218049f
+	return &apiv2.NetworkServiceCreateResponse{Network: nw}, nil
 }
 
 // Delete implements apiv2connect.NetworkServiceHandler.
@@ -71,11 +62,7 @@
 		return nil, errorutil.Convert(err)
 	}
 
-<<<<<<< HEAD
-	return &apiv2.NetworkServiceDeleteResponse{Network: converted}, nil
-=======
-	return connect.NewResponse(&apiv2.NetworkServiceDeleteResponse{Network: nw}), nil
->>>>>>> d218049f
+	return &apiv2.NetworkServiceDeleteResponse{Network: nw}, nil
 }
 
 // Get implements apiv2connect.NetworkServiceHandler.
@@ -88,51 +75,20 @@
 		return nil, errorutil.Convert(err)
 	}
 
-<<<<<<< HEAD
 	return &apiv2.NetworkServiceGetResponse{
-		Network: converted,
+		Network: nw,
 	}, nil
 }
 
 // List implements apiv2connect.NetworkServiceHandler.
-func (n *networkServiceServer) List(ctx context.Context, rq *apiv2.NetworkServiceListRequest) (*apiv2.NetworkServiceListResponse, error) {
-
-	req := rq
-	resp, err := n.repo.Network(req.Project).List(ctx, req.Query)
-=======
-	return connect.NewResponse(&apiv2.NetworkServiceGetResponse{
-		Network: nw,
-	}), nil
-}
-
-// List implements apiv2connect.NetworkServiceHandler.
-func (n *networkServiceServer) List(ctx context.Context, rq *connect.Request[apiv2.NetworkServiceListRequest]) (*connect.Response[apiv2.NetworkServiceListResponse], error) {
-	req := rq.Msg
-
-	nws, err := n.repo.Network(req.Project).List(ctx, req.Query)
->>>>>>> d218049f
+func (n *networkServiceServer) List(ctx context.Context, req *apiv2.NetworkServiceListRequest) (*apiv2.NetworkServiceListResponse, error) {
+	nw, err := n.repo.Network(req.Project).List(ctx, req.Query)
 	if err != nil {
 		return nil, err
 	}
-
-<<<<<<< HEAD
-	var res []*apiv2.Network
-	for _, nw := range resp {
-		converted, err := n.repo.Network(req.Project).ConvertToProto(ctx, nw)
-		if err != nil {
-			return nil, errorutil.Convert(err)
-		}
-		res = append(res, converted)
-	}
-
 	return &apiv2.NetworkServiceListResponse{
-		Networks: res,
+		Networks: nw,
 	}, nil
-=======
-	return connect.NewResponse(&apiv2.NetworkServiceListResponse{
-		Networks: nws,
-	}), nil
->>>>>>> d218049f
 }
 
 // ListBaseNetworks implements apiv2connect.NetworkServiceHandler.
@@ -198,9 +154,5 @@
 		return nil, errorutil.Convert(err)
 	}
 
-<<<<<<< HEAD
-	return &apiv2.NetworkServiceUpdateResponse{Network: converted}, nil
-=======
-	return connect.NewResponse(&apiv2.NetworkServiceUpdateResponse{Network: nw}), nil
->>>>>>> d218049f
+	return &apiv2.NetworkServiceUpdateResponse{Network: nw}, nil
 }