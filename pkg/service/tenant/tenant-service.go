--- conflicted
+++ resolved
@@ -50,11 +50,6 @@
 }
 
 func (u *tenantServiceServer) List(ctx context.Context, rq *connect.Request[apiv2.TenantServiceListRequest]) (*connect.Response[apiv2.TenantServiceListResponse], error) {
-<<<<<<< HEAD
-	u.log.Debug("list", "req", rq.Msg)
-
-=======
->>>>>>> 2e43d7b2
 	token, ok := token.TokenFromContext(ctx)
 	if !ok || token == nil {
 		return nil, connect.NewError(connect.CodeUnauthenticated, fmt.Errorf("no token found in request"))
@@ -65,11 +60,7 @@
 		result []*apiv2.Tenant
 	)
 
-<<<<<<< HEAD
 	projectsAndTenants, err := u.repo.UnscopedProject().GetProjectsAndTenants(ctx, token.UserId)
-=======
-	projectsAndTenants, err := putil.GetProjectsAndTenants(ctx, u.masterClient, token.UserId)
->>>>>>> 2e43d7b2
 	if err != nil {
 		return nil, connect.NewError(connect.CodeInternal, fmt.Errorf("error retrieving tenants from backend: %w", err))
 	}
@@ -151,11 +142,6 @@
 }
 
 func (u *tenantServiceServer) Get(ctx context.Context, rq *connect.Request[apiv2.TenantServiceGetRequest]) (*connect.Response[apiv2.TenantServiceGetResponse], error) {
-<<<<<<< HEAD
-	u.log.Debug("get", "tenant", rq)
-
-=======
->>>>>>> 2e43d7b2
 	var (
 		t, ok = token.TokenFromContext(ctx)
 		req   = rq.Msg
@@ -262,9 +248,6 @@
 		return nil, connect.NewError(connect.CodeUnauthenticated, fmt.Errorf("no token found in request"))
 	}
 
-<<<<<<< HEAD
-	u.log.Debug("delete", "tenant", rq)
-
 	validated, err := u.repo.Tenant().ValidateDelete(ctx, &mdcv1.Tenant{
 		Name: req.Login,
 	})
@@ -272,8 +255,8 @@
 		return nil, err
 	}
 
-=======
->>>>>>> 2e43d7b2
+	u.log.Debug("delete", "tenant", rq)
+
 	if t.UserId == req.Login {
 		return nil, connect.NewError(connect.CodeInvalidArgument, fmt.Errorf("the personal tenant (default-tenant) cannot be deleted"))
 	}
