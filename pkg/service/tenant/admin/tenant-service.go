--- conflicted
+++ resolved
@@ -54,16 +54,7 @@
 		return nil, err
 	}
 
-<<<<<<< HEAD
-	converted, err := t.repo.Tenant().ConvertToProto(ctx, created)
-	if err != nil {
-		return nil, err
-	}
-
-	return &adminv2.TenantServiceCreateResponse{Tenant: converted}, nil
-=======
-	return connect.NewResponse(&adminv2.TenantServiceCreateResponse{Tenant: tenant}), nil
->>>>>>> d218049f
+	return &adminv2.TenantServiceCreateResponse{Tenant: tenant}, nil
 }
 
 // List implements TenantService.
