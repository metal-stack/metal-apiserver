package image

import (
	"context"
	"log/slog"

	apiv2 "github.com/metal-stack/api/go/metalstack/api/v2"
	"github.com/metal-stack/api/go/metalstack/api/v2/apiv2connect"
	"github.com/metal-stack/metal-apiserver/pkg/errorutil"
	"github.com/metal-stack/metal-apiserver/pkg/repository"
)

type Config struct {
	Log  *slog.Logger
	Repo *repository.Store
}

type imageServiceServer struct {
	log  *slog.Logger
	repo *repository.Store
}

func New(c Config) apiv2connect.ImageServiceHandler {
	return &imageServiceServer{
		log:  c.Log.WithGroup("imageService"),
		repo: c.Repo,
	}
}

// Get implements apiv2connect.ImageServiceHandler.
func (i *imageServiceServer) Get(ctx context.Context, rq *apiv2.ImageServiceGetRequest) (*apiv2.ImageServiceGetResponse, error) {
	image, err := i.repo.Image().Get(ctx, rq.Id)
	if err != nil {
		return nil, errorutil.Convert(err)
	}
<<<<<<< HEAD
	converted, err := i.repo.Image().ConvertToProto(ctx, image)
	if err != nil {
		return nil, errorutil.Convert(err)
	}
	return &apiv2.ImageServiceGetResponse{Image: converted}, nil
=======

	return connect.NewResponse(&apiv2.ImageServiceGetResponse{Image: image}), nil
>>>>>>> d218049f
}

// List implements apiv2connect.ImageServiceHandler.
func (i *imageServiceServer) List(ctx context.Context, rq *apiv2.ImageServiceListRequest) (*apiv2.ImageServiceListResponse, error) {
	images, err := i.repo.Image().List(ctx, rq.Query)
	if err != nil {
		return nil, errorutil.Convert(err)
	}

<<<<<<< HEAD
	sortedImages := i.repo.Image().AdditionalMethods().SortImages(images)
	for _, image := range sortedImages {
		converted, err := i.repo.Image().ConvertToProto(ctx, image)
		if err != nil {
			return nil, errorutil.Convert(err)
		}
		result = append(result, converted)
	}

	return &apiv2.ImageServiceListResponse{Images: result}, nil
=======
	return connect.NewResponse(&apiv2.ImageServiceListResponse{Images: images}), nil
>>>>>>> d218049f
}

// Fixme, call if Get was called with "Latest:true"
func (i *imageServiceServer) Latest(ctx context.Context, rq *apiv2.ImageServiceLatestRequest) (*apiv2.ImageServiceLatestResponse, error) {
	images, err := i.repo.Image().List(ctx, &apiv2.ImageQuery{})
	if err != nil {
		return nil, errorutil.Convert(err)
	}

<<<<<<< HEAD
	latest, err := i.repo.Image().AdditionalMethods().GetMostRecentImageFor(rq.Os, images)
=======
	latest, err := i.repo.Image().AdditionalMethods().GetMostRecentImageFor(ctx, rq.Msg.Os, images)
>>>>>>> d218049f
	if err != nil {
		return nil, errorutil.Convert(err)
	}

<<<<<<< HEAD
	converted, err := i.repo.Image().ConvertToProto(ctx, latest)
	if err != nil {
		return nil, errorutil.Convert(err)
	}
	return &apiv2.ImageServiceLatestResponse{Image: converted}, nil
=======
	return connect.NewResponse(&apiv2.ImageServiceLatestResponse{Image: latest}), nil
>>>>>>> d218049f
}<|MERGE_RESOLUTION|>--- conflicted
+++ resolved
@@ -33,16 +33,7 @@
 	if err != nil {
 		return nil, errorutil.Convert(err)
 	}
-<<<<<<< HEAD
-	converted, err := i.repo.Image().ConvertToProto(ctx, image)
-	if err != nil {
-		return nil, errorutil.Convert(err)
-	}
-	return &apiv2.ImageServiceGetResponse{Image: converted}, nil
-=======
-
-	return connect.NewResponse(&apiv2.ImageServiceGetResponse{Image: image}), nil
->>>>>>> d218049f
+	return &apiv2.ImageServiceGetResponse{Image: image}, nil
 }
 
 // List implements apiv2connect.ImageServiceHandler.
@@ -52,20 +43,7 @@
 		return nil, errorutil.Convert(err)
 	}
 
-<<<<<<< HEAD
-	sortedImages := i.repo.Image().AdditionalMethods().SortImages(images)
-	for _, image := range sortedImages {
-		converted, err := i.repo.Image().ConvertToProto(ctx, image)
-		if err != nil {
-			return nil, errorutil.Convert(err)
-		}
-		result = append(result, converted)
-	}
-
-	return &apiv2.ImageServiceListResponse{Images: result}, nil
-=======
-	return connect.NewResponse(&apiv2.ImageServiceListResponse{Images: images}), nil
->>>>>>> d218049f
+	return &apiv2.ImageServiceListResponse{Images: images}, nil
 }
 
 // Fixme, call if Get was called with "Latest:true"
@@ -75,22 +53,10 @@
 		return nil, errorutil.Convert(err)
 	}
 
-<<<<<<< HEAD
-	latest, err := i.repo.Image().AdditionalMethods().GetMostRecentImageFor(rq.Os, images)
-=======
-	latest, err := i.repo.Image().AdditionalMethods().GetMostRecentImageFor(ctx, rq.Msg.Os, images)
->>>>>>> d218049f
+	latest, err := i.repo.Image().AdditionalMethods().GetMostRecentImageFor(ctx, rq.Os, images)
 	if err != nil {
 		return nil, errorutil.Convert(err)
 	}
 
-<<<<<<< HEAD
-	converted, err := i.repo.Image().ConvertToProto(ctx, latest)
-	if err != nil {
-		return nil, errorutil.Convert(err)
-	}
-	return &apiv2.ImageServiceLatestResponse{Image: converted}, nil
-=======
-	return connect.NewResponse(&apiv2.ImageServiceLatestResponse{Image: latest}), nil
->>>>>>> d218049f
+	return &apiv2.ImageServiceLatestResponse{Image: latest}, nil
 }