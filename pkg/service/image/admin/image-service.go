package admin

import (
	"context"
	"log/slog"

	"connectrpc.com/connect"
	adminv2 "github.com/metal-stack/api/go/metalstack/admin/v2"
	"github.com/metal-stack/api/go/metalstack/admin/v2/adminv2connect"
	"github.com/metal-stack/metal-apiserver/pkg/errorutil"
	"github.com/metal-stack/metal-apiserver/pkg/repository"
)

type Config struct {
	Log  *slog.Logger
	Repo *repository.Store
}

type imageServiceServer struct {
	log  *slog.Logger
	repo *repository.Store
}

func New(c Config) adminv2connect.ImageServiceHandler {
	return &imageServiceServer{
		log:  c.Log.WithGroup("adminImageService"),
		repo: c.Repo,
	}
}

// Create implements adminv2connect.ImageServiceHandler.
func (i *imageServiceServer) Create(ctx context.Context, rq *connect.Request[adminv2.ImageServiceCreateRequest]) (*connect.Response[adminv2.ImageServiceCreateResponse], error) {
<<<<<<< HEAD
	i.log.Debug("create", "msg", rq.Msg)

	image, err := i.repo.Image().Create(ctx, rq.Msg)
=======
	validated, err := i.repo.Image().ValidateCreate(ctx, rq.Msg)
>>>>>>> 956e5e47
	if err != nil {
		return nil, errorutil.Convert(err)
	}

	converted, err := i.repo.Image().ConvertToProto(image)
	if err != nil {
		return nil, errorutil.Convert(err)
	}

	return connect.NewResponse(&adminv2.ImageServiceCreateResponse{Image: converted}), nil
}

// Delete implements adminv2connect.ImageServiceHandler.
func (i *imageServiceServer) Delete(ctx context.Context, rq *connect.Request[adminv2.ImageServiceDeleteRequest]) (*connect.Response[adminv2.ImageServiceDeleteResponse], error) {
<<<<<<< HEAD
	i.log.Debug("delete", "msg", rq.Msg)

	image, err := i.repo.Image().Delete(ctx, rq.Msg.Id)
=======
	validated, err := i.repo.Image().ValidateDelete(ctx, &metal.Image{Base: metal.Base{ID: rq.Msg.Id}})
>>>>>>> 956e5e47
	if err != nil {
		return nil, errorutil.Convert(err)
	}

	converted, err := i.repo.Image().ConvertToProto(image)
	if err != nil {
		return nil, errorutil.Convert(err)
	}

	return connect.NewResponse(&adminv2.ImageServiceDeleteResponse{Image: converted}), nil
}

// Update implements adminv2connect.ImageServiceHandler.
func (i *imageServiceServer) Update(ctx context.Context, rq *connect.Request[adminv2.ImageServiceUpdateRequest]) (*connect.Response[adminv2.ImageServiceUpdateResponse], error) {
<<<<<<< HEAD
	i.log.Debug("update", "msg", rq.Msg)

	image, err := i.repo.Image().Update(ctx, rq.Msg.Image.Id, rq.Msg)
=======
	validated, err := i.repo.Image().ValidateUpdate(ctx, rq.Msg)
>>>>>>> 956e5e47
	if err != nil {
		return nil, errorutil.Convert(err)
	}

	converted, err := i.repo.Image().ConvertToProto(image)
	if err != nil {
		return nil, errorutil.Convert(err)
	}

	return connect.NewResponse(&adminv2.ImageServiceUpdateResponse{Image: converted}), nil
}

// Usage implements adminv2connect.ImageServiceHandler.
func (i *imageServiceServer) Usage(ctx context.Context, rq *connect.Request[adminv2.ImageServiceUsageRequest]) (*connect.Response[adminv2.ImageServiceUsageResponse], error) {
	panic("unimplemented")
}<|MERGE_RESOLUTION|>--- conflicted
+++ resolved
@@ -1,4 +1,4 @@
-package admin
+ackage admin
 
 import (
 	"context"
@@ -30,13 +30,7 @@
 
 // Create implements adminv2connect.ImageServiceHandler.
 func (i *imageServiceServer) Create(ctx context.Context, rq *connect.Request[adminv2.ImageServiceCreateRequest]) (*connect.Response[adminv2.ImageServiceCreateResponse], error) {
-<<<<<<< HEAD
-	i.log.Debug("create", "msg", rq.Msg)
-
 	image, err := i.repo.Image().Create(ctx, rq.Msg)
-=======
-	validated, err := i.repo.Image().ValidateCreate(ctx, rq.Msg)
->>>>>>> 956e5e47
 	if err != nil {
 		return nil, errorutil.Convert(err)
 	}
@@ -51,13 +45,7 @@
 
 // Delete implements adminv2connect.ImageServiceHandler.
 func (i *imageServiceServer) Delete(ctx context.Context, rq *connect.Request[adminv2.ImageServiceDeleteRequest]) (*connect.Response[adminv2.ImageServiceDeleteResponse], error) {
-<<<<<<< HEAD
-	i.log.Debug("delete", "msg", rq.Msg)
-
 	image, err := i.repo.Image().Delete(ctx, rq.Msg.Id)
-=======
-	validated, err := i.repo.Image().ValidateDelete(ctx, &metal.Image{Base: metal.Base{ID: rq.Msg.Id}})
->>>>>>> 956e5e47
 	if err != nil {
 		return nil, errorutil.Convert(err)
 	}
@@ -72,13 +60,7 @@
 
 // Update implements adminv2connect.ImageServiceHandler.
 func (i *imageServiceServer) Update(ctx context.Context, rq *connect.Request[adminv2.ImageServiceUpdateRequest]) (*connect.Response[adminv2.ImageServiceUpdateResponse], error) {
-<<<<<<< HEAD
-	i.log.Debug("update", "msg", rq.Msg)
-
 	image, err := i.repo.Image().Update(ctx, rq.Msg.Image.Id, rq.Msg)
-=======
-	validated, err := i.repo.Image().ValidateUpdate(ctx, rq.Msg)
->>>>>>> 956e5e47
 	if err != nil {
 		return nil, errorutil.Convert(err)
 	}
