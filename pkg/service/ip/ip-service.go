--- conflicted
+++ resolved
@@ -28,15 +28,8 @@
 	}
 }
 
-<<<<<<< HEAD
-func (i *ipServiceServer) Get(ctx context.Context, rq *apiv2.IPServiceGetRequest) (*apiv2.IPServiceGetResponse, error) {
-	req := rq
-
-=======
-func (i *ipServiceServer) Get(ctx context.Context, rq *connect.Request[apiv2.IPServiceGetRequest]) (*connect.Response[apiv2.IPServiceGetResponse], error) {
->>>>>>> d218049f
+func (i *ipServiceServer) Get(ctx context.Context, req *apiv2.IPServiceGetRequest) (*apiv2.IPServiceGetResponse, error) {
 	var (
-		req          = rq.Msg
 		namespacedIP = metal.CreateNamespacedIPAddress(req.Namespace, req.Ip)
 	)
 
@@ -45,15 +38,9 @@
 		return nil, errorutil.Convert(err)
 	}
 
-<<<<<<< HEAD
 	return &apiv2.IPServiceGetResponse{
-		Ip: converted,
+		Ip: ip,
 	}, nil
-=======
-	return connect.NewResponse(&apiv2.IPServiceGetResponse{
-		Ip: ip,
-	}), nil
->>>>>>> d218049f
 }
 
 // List implements v1.IPServiceServer
@@ -65,24 +52,9 @@
 		return nil, err
 	}
 
-<<<<<<< HEAD
-	var res []*apiv2.IP
-	for _, ip := range resp {
-		converted, err := i.repo.IP(req.Project).ConvertToProto(ctx, ip)
-		if err != nil {
-			return nil, errorutil.Convert(err)
-		}
-		res = append(res, converted)
-	}
-
 	return &apiv2.IPServiceListResponse{
-		Ips: res,
+		Ips: ips,
 	}, nil
-=======
-	return connect.NewResponse(&apiv2.IPServiceListResponse{
-		Ips: ips,
-	}), nil
->>>>>>> d218049f
 }
 
 // Delete implements v1.IPServiceServer
@@ -94,16 +66,7 @@
 		return nil, errorutil.Convert(err)
 	}
 
-<<<<<<< HEAD
-	converted, err := i.repo.IP(req.Project).ConvertToProto(ctx, ip)
-	if err != nil {
-		return nil, errorutil.Convert(err)
-	}
-
-	return &apiv2.IPServiceDeleteResponse{Ip: converted}, nil
-=======
-	return connect.NewResponse(&apiv2.IPServiceDeleteResponse{Ip: ip}), nil
->>>>>>> d218049f
+	return &apiv2.IPServiceDeleteResponse{Ip: ip}, nil
 }
 
 func (i *ipServiceServer) Create(ctx context.Context, rq *apiv2.IPServiceCreateRequest) (*apiv2.IPServiceCreateResponse, error) {
@@ -114,11 +77,7 @@
 		return nil, errorutil.Convert(err)
 	}
 
-<<<<<<< HEAD
-	return &apiv2.IPServiceCreateResponse{Ip: converted}, nil
-=======
-	return connect.NewResponse(&apiv2.IPServiceCreateResponse{Ip: ip}), nil
->>>>>>> d218049f
+	return &apiv2.IPServiceCreateResponse{Ip: ip}, nil
 }
 
 // Static implements v1.IPServiceServer
@@ -130,14 +89,5 @@
 		return nil, errorutil.Convert(err)
 	}
 
-<<<<<<< HEAD
-	converted, err := i.repo.IP(req.Project).ConvertToProto(ctx, ip)
-	if err != nil {
-		return nil, errorutil.Convert(err)
-	}
-
-	return &apiv2.IPServiceUpdateResponse{Ip: converted}, nil
-=======
-	return connect.NewResponse(&apiv2.IPServiceUpdateResponse{Ip: ip}), nil
->>>>>>> d218049f
+	return &apiv2.IPServiceUpdateResponse{Ip: ip}, nil
 }