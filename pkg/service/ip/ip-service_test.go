package ip

import (
	"fmt"
	"log/slog"
	"net/http"
	"net/http/httptest"
	"os"
	"testing"

	"connectrpc.com/connect"
	"github.com/google/go-cmp/cmp"
	adminv2 "github.com/metal-stack/api/go/metalstack/admin/v2"
	apiv2 "github.com/metal-stack/api/go/metalstack/api/v2"
	"github.com/metal-stack/metal-apiserver/pkg/errorutil"
	"github.com/metal-stack/metal-apiserver/pkg/test"
	"github.com/metal-stack/metal-lib/pkg/pointer"
	"github.com/samber/lo"
	"google.golang.org/protobuf/testing/protocmp"
	"google.golang.org/protobuf/types/known/timestamppb"
)

var (
	p0 = "00000000-0000-0000-0000-000000000000"
	p1 = "00000000-0000-0000-0000-000000000001"
	p2 = "00000000-0000-0000-0000-000000000002"
)

func Test_ipServiceServer_Get(t *testing.T) {
	t.Parallel()

	log := slog.New(slog.NewJSONHandler(os.Stdout, &slog.HandlerOptions{Level: slog.LevelDebug}))

	testStore, closer := test.StartRepositoryWithCleanup(t, log)
	defer closer()
	repo := testStore.Store

	ctx := t.Context()

	test.CreateTenants(t, testStore, []*apiv2.TenantServiceCreateRequest{{Name: "t1"}})
	test.CreateProjects(t, repo, []*apiv2.ProjectServiceCreateRequest{{Name: p1, Login: "t1"}, {Name: p2, Login: "t1"}})
	createdNetworks := test.CreateNetworks(t, repo, []*adminv2.NetworkServiceCreateRequest{
		{Id: pointer.Pointer("internet"), Prefixes: []string{"1.2.3.0/24"}, Type: apiv2.NetworkType_NETWORK_TYPE_EXTERNAL, Vrf: pointer.Pointer(uint32(11))},
		{
			Id:                       pointer.Pointer("tenant-super-namespaced"),
			Prefixes:                 []string{"12.100.0.0/16"},
			DestinationPrefixes:      []string{"1.2.3.0/24"},
			DefaultChildPrefixLength: &apiv2.ChildPrefixLength{Ipv4: pointer.Pointer(uint32(22))},
			Type:                     apiv2.NetworkType_NETWORK_TYPE_SUPER_NAMESPACED,
		},
	})

	allocatedNetworks := test.AllocateNetworks(t, repo, []*apiv2.NetworkServiceCreateRequest{
		{
			Name:          pointer.Pointer("private-1"),
			Project:       p1,
			ParentNetwork: pointer.Pointer("tenant-super-namespaced"),
		},
	})

	networks := lo.Assign(createdNetworks, allocatedNetworks)

	test.CreateIPs(t, repo, []*apiv2.IPServiceCreateRequest{
<<<<<<< HEAD
		{Ip: pointer.Pointer("1.2.3.4"), Project: "p1", Network: "internet"},
		{Ip: pointer.Pointer("12.100.0.4"), Project: "p1", Network: networks["private-1"].Id},
=======
		{Ip: pointer.Pointer("1.2.3.4"), Project: p1, Network: "internet"},
		{Ip: pointer.Pointer("12.100.0.4"), Project: p1, Network: networks["private-1"].ID},
>>>>>>> 4bba441c
	})

	tests := []struct {
		name    string
		rq      *apiv2.IPServiceGetRequest
		want    *apiv2.IPServiceGetResponse
		wantErr error
	}{
		{
			name: "get existing",
			rq:   &apiv2.IPServiceGetRequest{Ip: "1.2.3.4", Project: p1},
			want: &apiv2.IPServiceGetResponse{
				Ip: &apiv2.IP{
					Ip:      "1.2.3.4",
					Meta:    &apiv2.Meta{Generation: 0},
					Project: p1, Network: "internet", Type: apiv2.IPType_IP_TYPE_EPHEMERAL,
				}},
			wantErr: nil,
		},
		{
			name:    "get non existing",
			rq:      &apiv2.IPServiceGetRequest{Ip: "1.2.3.5"},
			want:    nil,
			wantErr: errorutil.NotFound(`no ip with id "1.2.3.5" found`),
		},
		{
			name:    "get namespaced existing",
<<<<<<< HEAD
			rq:      &apiv2.IPServiceGetRequest{Ip: "12.100.0.4", Project: "p1", Namespace: pointer.Pointer("p1")},
			want:    &apiv2.IPServiceGetResponse{Ip: &apiv2.IP{Ip: "12.100.0.4", Project: "p1", Namespace: pointer.Pointer("p1"), Network: networks["private-1"].Id, Type: apiv2.IPType_IP_TYPE_EPHEMERAL, Meta: &apiv2.Meta{Generation: 0}}},
=======
			rq:      &apiv2.IPServiceGetRequest{Ip: "12.100.0.4", Project: p1, Namespace: pointer.Pointer(p1)},
			want:    &apiv2.IPServiceGetResponse{Ip: &apiv2.IP{Ip: "12.100.0.4", Project: p1, Namespace: pointer.Pointer(p1), Network: networks["private-1"].ID, Type: apiv2.IPType_IP_TYPE_EPHEMERAL, Meta: &apiv2.Meta{Generation: 0}}},
>>>>>>> 4bba441c
			wantErr: nil,
		},
	}
	for _, tt := range tests {
		t.Run(tt.name, func(t *testing.T) {
			i := &ipServiceServer{
				log:  log,
				repo: repo,
			}
			if tt.wantErr == nil {
				// Execute proto based validation
				test.Validate(t, tt.rq)
			}
			got, err := i.Get(ctx, connect.NewRequest(tt.rq))
			if diff := cmp.Diff(err, tt.wantErr, errorutil.ConnectErrorComparer()); diff != "" {
				t.Errorf("diff = %s", diff)
			}

			if diff := cmp.Diff(
				tt.want, pointer.SafeDeref(got).Msg,
				protocmp.Transform(),
				protocmp.IgnoreFields(
					&apiv2.IP{}, "uuid",
				),
				protocmp.IgnoreFields(
					&apiv2.Meta{}, "created_at", "updated_at",
				),
			); diff != "" {
				t.Errorf("ipServiceServer.Get() = %v, want %vņdiff: %s", got.Msg, tt.want, diff)
			}
		})
	}
}

func Test_ipServiceServer_List(t *testing.T) {
	t.Parallel()

	log := slog.New(slog.NewJSONHandler(os.Stdout, &slog.HandlerOptions{Level: slog.LevelDebug}))

	testStore, closer := test.StartRepositoryWithCleanup(t, log)
	defer closer()
	repo := testStore.Store

	ts := httptest.NewServer(http.HandlerFunc(func(w http.ResponseWriter, r *http.Request) {
		_, _ = fmt.Fprintln(w, "a image")
	}))
	defer ts.Close()

	validURL := ts.URL

	ctx := t.Context()

	test.CreateTenants(t, testStore, []*apiv2.TenantServiceCreateRequest{{Name: "t1"}})
	test.CreateProjects(t, repo, []*apiv2.ProjectServiceCreateRequest{{Name: p0, Login: "t1"}, {Name: p1, Login: "t1"}, {Name: p2, Login: "t1"}})
	test.CreatePartitions(t, repo, []*adminv2.PartitionServiceCreateRequest{
		{Partition: &apiv2.Partition{Id: "partition-one", BootConfiguration: &apiv2.PartitionBootConfiguration{ImageUrl: validURL, KernelUrl: validURL}}},
		{Partition: &apiv2.Partition{Id: "partition-two", BootConfiguration: &apiv2.PartitionBootConfiguration{ImageUrl: validURL, KernelUrl: validURL}}},
	})

	nws := []*adminv2.NetworkServiceCreateRequest{
		{Id: pointer.Pointer("internet"), Prefixes: []string{"1.2.3.0/24"}, Type: apiv2.NetworkType_NETWORK_TYPE_EXTERNAL, Vrf: pointer.Pointer(uint32(11))},
		{Id: pointer.Pointer("internetv6"), Prefixes: []string{"2001:db8::/96"}, Type: apiv2.NetworkType_NETWORK_TYPE_EXTERNAL, Vrf: pointer.Pointer(uint32(12))},
		{Id: pointer.Pointer("n3"), Prefixes: []string{"2.3.4.0/24"}, Type: apiv2.NetworkType_NETWORK_TYPE_EXTERNAL, Vrf: pointer.Pointer(uint32(13))},
		{
			Id:                       pointer.Pointer("tenant-super-network"),
			Prefixes:                 []string{"10.100.0.0/14"},
			DefaultChildPrefixLength: &apiv2.ChildPrefixLength{Ipv4: pointer.Pointer(uint32(22))},
			Type:                     apiv2.NetworkType_NETWORK_TYPE_SUPER,
			Partition:                pointer.Pointer("partition-one"),
		},
	}

	ips := []*apiv2.IPServiceCreateRequest{
		{Name: pointer.Pointer("ip1"), Ip: pointer.Pointer("1.2.3.4"), Project: p1, Network: "internet"},
		{Name: pointer.Pointer("ip2"), Ip: pointer.Pointer("1.2.3.5"), Project: p1, Network: "internet"},
		{Name: pointer.Pointer("ip3"), Ip: pointer.Pointer("1.2.3.6"), Project: p1, Network: "internet"},
		{Name: pointer.Pointer("ip4"), Ip: pointer.Pointer("2001:db8::1"), Project: p2, Network: "internetv6"},
		{Name: pointer.Pointer("ip5"), Ip: pointer.Pointer("2.3.4.5"), Project: p2, Network: "n3"},
	}

	test.CreateNetworks(t, repo, nws)
	test.CreateIPs(t, repo, ips)

	tests := []struct {
		name    string
		rq      *apiv2.IPServiceListRequest
		want    *apiv2.IPServiceListResponse
		wantErr error
	}{
		{
			name: "get by ip",
			rq:   &apiv2.IPServiceListRequest{Project: p1, Query: &apiv2.IPQuery{Ip: pointer.Pointer("1.2.3.4"), Project: pointer.Pointer(p1)}},
			want: &apiv2.IPServiceListResponse{Ips: []*apiv2.IP{{Name: "ip1", Ip: "1.2.3.4", Project: p1, Network: "internet", Type: apiv2.IPType_IP_TYPE_EPHEMERAL, Meta: &apiv2.Meta{}}}},
		},
		{
			name: "get all of p1",
			rq:   &apiv2.IPServiceListRequest{Project: p1, Query: &apiv2.IPQuery{}},
			want: &apiv2.IPServiceListResponse{Ips: []*apiv2.IP{
				{Name: "ip1", Ip: "1.2.3.4", Project: p1, Network: "internet", Type: apiv2.IPType_IP_TYPE_EPHEMERAL, Meta: &apiv2.Meta{}},
				{Name: "ip2", Ip: "1.2.3.5", Project: p1, Network: "internet", Type: apiv2.IPType_IP_TYPE_EPHEMERAL, Meta: &apiv2.Meta{}},
				{Name: "ip3", Ip: "1.2.3.6", Project: p1, Network: "internet", Type: apiv2.IPType_IP_TYPE_EPHEMERAL, Meta: &apiv2.Meta{}},
			}},
		},
		{
			name: "get by project",
			rq:   &apiv2.IPServiceListRequest{Project: p1, Query: &apiv2.IPQuery{Project: pointer.Pointer(p1)}},
			want: &apiv2.IPServiceListResponse{Ips: []*apiv2.IP{
				{Name: "ip1", Ip: "1.2.3.4", Project: p1, Network: "internet", Type: apiv2.IPType_IP_TYPE_EPHEMERAL, Meta: &apiv2.Meta{}},
				{Name: "ip2", Ip: "1.2.3.5", Project: p1, Network: "internet", Type: apiv2.IPType_IP_TYPE_EPHEMERAL, Meta: &apiv2.Meta{}},
				{Name: "ip3", Ip: "1.2.3.6", Project: p1, Network: "internet", Type: apiv2.IPType_IP_TYPE_EPHEMERAL, Meta: &apiv2.Meta{}}}},
		},
		{
			name: "get by addressfamily",
			rq:   &apiv2.IPServiceListRequest{Project: p2, Query: &apiv2.IPQuery{AddressFamily: apiv2.IPAddressFamily_IP_ADDRESS_FAMILY_V6.Enum(), Project: pointer.Pointer(p2)}},
			want: &apiv2.IPServiceListResponse{Ips: []*apiv2.IP{{Name: "ip4", Ip: "2001:db8::1", Project: p2, Network: "internetv6", Type: apiv2.IPType_IP_TYPE_EPHEMERAL, Meta: &apiv2.Meta{}}}},
		},
		{
			name: "get by parent prefix cidr",
			rq:   &apiv2.IPServiceListRequest{Project: p2, Query: &apiv2.IPQuery{ParentPrefixCidr: pointer.Pointer("2.3.4.0/24"), Project: pointer.Pointer(p2)}},
			want: &apiv2.IPServiceListResponse{Ips: []*apiv2.IP{{Name: "ip5", Ip: "2.3.4.5", Project: p2, Network: "n3", Type: apiv2.IPType_IP_TYPE_EPHEMERAL, Meta: &apiv2.Meta{}}}},
		},
	}
	for _, tt := range tests {
		t.Run(tt.name, func(t *testing.T) {
			i := &ipServiceServer{
				log:  log,
				repo: repo,
			}
			if tt.wantErr == nil {
				// Execute proto based validation
				test.Validate(t, tt.rq)
			}
			got, err := i.List(ctx, connect.NewRequest(tt.rq))
			if diff := cmp.Diff(err, tt.wantErr, errorutil.ConnectErrorComparer()); diff != "" {
				t.Errorf("diff = %s", diff)
			}

			if diff := cmp.Diff(
				tt.want, pointer.SafeDeref(got).Msg,
				protocmp.Transform(),
				protocmp.IgnoreFields(
					&apiv2.IP{}, "uuid",
				),
				protocmp.IgnoreFields(
					&apiv2.Meta{}, "created_at", "updated_at",
				),
			); diff != "" {
				t.Errorf("ipServiceServer.List() = %v, want %vņdiff: %s", got.Msg, tt.want, diff)
			}
		})
	}
}

func Test_ipServiceServer_Update(t *testing.T) {
	t.Parallel()

	log := slog.Default()

	testStore, closer := test.StartRepositoryWithCleanup(t, log)
	defer closer()
	repo := testStore.Store

	ts := httptest.NewServer(http.HandlerFunc(func(w http.ResponseWriter, r *http.Request) {
		_, _ = fmt.Fprintln(w, "a image")
	}))
	defer ts.Close()

	validURL := ts.URL

	ctx := t.Context()

	test.CreateTenants(t, testStore, []*apiv2.TenantServiceCreateRequest{{Name: "t1"}})
	test.CreateProjects(t, repo, []*apiv2.ProjectServiceCreateRequest{{Name: p0, Login: "t1"}, {Name: p1, Login: "t1"}, {Name: p2, Login: "t1"}})
	test.CreatePartitions(t, repo, []*adminv2.PartitionServiceCreateRequest{
		{Partition: &apiv2.Partition{Id: "partition-one", BootConfiguration: &apiv2.PartitionBootConfiguration{ImageUrl: validURL, KernelUrl: validURL}}},
		{Partition: &apiv2.Partition{Id: "partition-two", BootConfiguration: &apiv2.PartitionBootConfiguration{ImageUrl: validURL, KernelUrl: validURL}}},
	})

	nws := []*adminv2.NetworkServiceCreateRequest{
		{Id: pointer.Pointer("internet"), Prefixes: []string{"1.2.3.0/24"}, Type: apiv2.NetworkType_NETWORK_TYPE_EXTERNAL, Vrf: pointer.Pointer(uint32(11))},
		{Id: pointer.Pointer("internetv6"), Prefixes: []string{"2001:db8::/96"}, Type: apiv2.NetworkType_NETWORK_TYPE_EXTERNAL, Vrf: pointer.Pointer(uint32(12))},
		{Id: pointer.Pointer("n3"), Prefixes: []string{"2.3.4.0/24"}, Type: apiv2.NetworkType_NETWORK_TYPE_EXTERNAL, Vrf: pointer.Pointer(uint32(13))},
		{
			Id:                       pointer.Pointer("tenant-super-network"),
			Prefixes:                 []string{"10.100.0.0/14"},
			DefaultChildPrefixLength: &apiv2.ChildPrefixLength{Ipv4: pointer.Pointer(uint32(22))},
			Type:                     apiv2.NetworkType_NETWORK_TYPE_SUPER,
			Partition:                pointer.Pointer("partition-one"),
		},
	}

	ips := []*apiv2.IPServiceCreateRequest{
		{Name: pointer.Pointer("ip1"), Ip: pointer.Pointer("1.2.3.4"), Project: p1, Network: "internet"},
		{Name: pointer.Pointer("ip2"), Ip: pointer.Pointer("1.2.3.5"), Project: p1, Network: "internet"},
		{Name: pointer.Pointer("ip3"), Ip: pointer.Pointer("1.2.3.6"), Project: p1, Network: "internet"},
		{Name: pointer.Pointer("ip4"), Ip: pointer.Pointer("2001:db8::1"), Project: p2, Network: "internetv6", Labels: &apiv2.Labels{Labels: map[string]string{"color": "red"}}},
		{Name: pointer.Pointer("ip5"), Ip: pointer.Pointer("2.3.4.5"), Project: p2, Network: "n3"},
		{Name: pointer.Pointer("ip6"), Ip: pointer.Pointer("2.3.4.6"), Project: p2, Network: "n3", Type: apiv2.IPType_IP_TYPE_STATIC.Enum()},
		{Name: pointer.Pointer("ip7"), Ip: pointer.Pointer("2001:db8::2"), Project: p2, Network: "internetv6", Labels: &apiv2.Labels{Labels: map[string]string{"color": "red"}}},
	}

	test.CreateNetworks(t, repo, nws)
	ipmap := test.CreateIPs(t, repo, ips)

	tests := []struct {
		name    string
		rq      *apiv2.IPServiceUpdateRequest
		want    *apiv2.IPServiceUpdateResponse
		wantErr error
	}{
		{
			name: "update name",
			rq: &apiv2.IPServiceUpdateRequest{
				Ip: "1.2.3.4",
				UpdateMeta: &apiv2.UpdateMeta{
					UpdatedAt: ipmap["1.2.3.4"].Meta.UpdatedAt,
				},
				Project: p1,
				Name:    pointer.Pointer("ip1-changed"),
			},
			want: &apiv2.IPServiceUpdateResponse{
				Ip: &apiv2.IP{
					Name:    "ip1-changed",
					Meta:    &apiv2.Meta{Generation: 1},
					Ip:      "1.2.3.4",
					Project: p1,
					Network: "internet",
					Type:    apiv2.IPType_IP_TYPE_EPHEMERAL,
				}},
		},
		{
			name: "update description",
			rq: &apiv2.IPServiceUpdateRequest{
				Ip: "1.2.3.5",
				UpdateMeta: &apiv2.UpdateMeta{
					UpdatedAt: ipmap["1.2.3.5"].Meta.UpdatedAt,
				},
				Project:     p1,
				Description: pointer.Pointer("test was here"),
			},
			want: &apiv2.IPServiceUpdateResponse{Ip: &apiv2.IP{
				Name:        "ip2",
				Meta:        &apiv2.Meta{Generation: 1},
				Ip:          "1.2.3.5",
				Project:     p1,
				Description: "test was here",
				Network:     "internet",
				Type:        apiv2.IPType_IP_TYPE_EPHEMERAL,
			}},
		},
		{
			name: "update type",
			rq: &apiv2.IPServiceUpdateRequest{
				Ip: "1.2.3.6",
				UpdateMeta: &apiv2.UpdateMeta{
					UpdatedAt: ipmap["1.2.3.6"].Meta.UpdatedAt,
				},
				Project: p1,
				Type:    apiv2.IPType_IP_TYPE_STATIC.Enum(),
			},
			want: &apiv2.IPServiceUpdateResponse{Ip: &apiv2.IP{
				Name:    "ip3",
				Ip:      "1.2.3.6",
				Meta:    &apiv2.Meta{Generation: 1},
				Project: p1,
				Network: "internet",
				Type:    apiv2.IPType_IP_TYPE_STATIC,
			}},
		},
		{
			name: "update tags",
			rq: &apiv2.IPServiceUpdateRequest{
				Ip: "2001:db8::1",
				UpdateMeta: &apiv2.UpdateMeta{
					UpdatedAt: ipmap["2001:db8::1"].Meta.UpdatedAt,
				},
				Project: p2,
				Labels:  &apiv2.UpdateLabels{Update: &apiv2.Labels{Labels: map[string]string{"color": "red", "purpose": "lb"}}},
			},
			want: &apiv2.IPServiceUpdateResponse{Ip: &apiv2.IP{
				Name:    "ip4",
				Ip:      "2001:db8::1",
				Meta:    &apiv2.Meta{Labels: &apiv2.Labels{Labels: map[string]string{"color": "red", "purpose": "lb"}}, Generation: 1},
				Project: p2,
				Network: "internetv6",
				Type:    apiv2.IPType_IP_TYPE_EPHEMERAL,
			},
			},
		},
		{
			name: "delete tags",
			rq: &apiv2.IPServiceUpdateRequest{
				Ip: "2001:db8::2",
				UpdateMeta: &apiv2.UpdateMeta{
					UpdatedAt: timestamppb.New(ipmap["2001:db8::2"].Meta.UpdatedAt.AsTime()),
				},
				Project: p2,
				Labels:  &apiv2.UpdateLabels{Remove: []string{"color", "purpose"}}},
			want: &apiv2.IPServiceUpdateResponse{
				Ip: &apiv2.IP{
					Name:    "ip7",
					Ip:      "2001:db8::2",
					Project: p2,
					Network: "internetv6",
					Type:    apiv2.IPType_IP_TYPE_EPHEMERAL,
					Meta:    &apiv2.Meta{Generation: 1},
				},
			},
		},
		{
			name:    "update error",
			rq:      &apiv2.IPServiceUpdateRequest{Ip: "2.3.4.6", Project: p2, Type: apiv2.IPType_IP_TYPE_EPHEMERAL.Enum()},
			want:    nil,
			wantErr: errorutil.InvalidArgument("cannot change type of ip address from static to ephemeral"),
		},
	}
	for _, tt := range tests {
		t.Run(tt.name, func(t *testing.T) {
			i := &ipServiceServer{
				log:  log,
				repo: repo,
			}

			if tt.wantErr == nil {
				// Execute proto based validation
				test.Validate(t, tt.rq)
			}

			got, err := i.Update(ctx, connect.NewRequest(tt.rq))
			if diff := cmp.Diff(err, tt.wantErr, errorutil.ConnectErrorComparer()); diff != "" {
				t.Errorf("diff = %s", diff)
			}

			if diff := cmp.Diff(
				tt.want, pointer.SafeDeref(got).Msg,
				protocmp.Transform(),
				protocmp.IgnoreFields(
					&apiv2.IP{}, "uuid",
				),
				protocmp.IgnoreFields(
					&apiv2.Meta{}, "created_at", "updated_at",
				),
			); diff != "" {
				t.Errorf("ipServiceServer.Update() = %v, want %vņdiff: %s", got.Msg, tt.want, diff)
			}
		})
	}
}

func Test_ipServiceServer_Delete(t *testing.T) {
	t.Parallel()

	log := slog.Default()

	testStore, closer := test.StartRepositoryWithCleanup(t, log)
	defer closer()
	repo := testStore.Store

	ts := httptest.NewServer(http.HandlerFunc(func(w http.ResponseWriter, r *http.Request) {
		_, _ = fmt.Fprintln(w, "a image")
	}))
	defer ts.Close()

	validURL := ts.URL

	ctx := t.Context()

	test.CreateTenants(t, testStore, []*apiv2.TenantServiceCreateRequest{{Name: "t1"}})
	test.CreateProjects(t, repo, []*apiv2.ProjectServiceCreateRequest{{Name: p0, Login: "t1"}, {Name: p1, Login: "t1"}, {Name: p2, Login: "t1"}})
	test.CreatePartitions(t, repo, []*adminv2.PartitionServiceCreateRequest{
		{Partition: &apiv2.Partition{Id: "partition-one", BootConfiguration: &apiv2.PartitionBootConfiguration{ImageUrl: validURL, KernelUrl: validURL}}},
		{Partition: &apiv2.Partition{Id: "partition-two", BootConfiguration: &apiv2.PartitionBootConfiguration{ImageUrl: validURL, KernelUrl: validURL}}},
	})

	nws := []*adminv2.NetworkServiceCreateRequest{
		{Id: pointer.Pointer("internet"), Prefixes: []string{"1.2.3.0/24"}, Type: apiv2.NetworkType_NETWORK_TYPE_EXTERNAL, Vrf: pointer.Pointer(uint32(11))},
		{Id: pointer.Pointer("internetv6"), Prefixes: []string{"2001:db8::/96"}, Type: apiv2.NetworkType_NETWORK_TYPE_EXTERNAL, Vrf: pointer.Pointer(uint32(12))},
		{Id: pointer.Pointer("n3"), Prefixes: []string{"2.3.4.0/24"}, Type: apiv2.NetworkType_NETWORK_TYPE_EXTERNAL, Vrf: pointer.Pointer(uint32(13))},
		{
			Id:                       pointer.Pointer("tenant-super-network"),
			Prefixes:                 []string{"10.100.0.0/14"},
			DefaultChildPrefixLength: &apiv2.ChildPrefixLength{Ipv4: pointer.Pointer(uint32(22))},
			Type:                     apiv2.NetworkType_NETWORK_TYPE_SUPER,
			Partition:                pointer.Pointer("partition-one"),
		},
	}

	ips := []*apiv2.IPServiceCreateRequest{
		{Name: pointer.Pointer("ip1"), Ip: pointer.Pointer("1.2.3.4"), Project: p1, Network: "internet"},
		{Name: pointer.Pointer("ip2"), Ip: pointer.Pointer("1.2.3.5"), Project: p1, Network: "internet"},
		{Name: pointer.Pointer("ip3"), Ip: pointer.Pointer("1.2.3.6"), Project: p1, Network: "internet", Machine: pointer.Pointer("abc")},
		{Name: pointer.Pointer("ip4"), Ip: pointer.Pointer("2001:db8::1"), Project: p2, Network: "internetv6", Labels: &apiv2.Labels{Labels: map[string]string{"color": "red"}}},
		{Name: pointer.Pointer("ip5"), Ip: pointer.Pointer("2.3.4.5"), Project: p2, Network: "n3"},
	}

	test.CreateNetworks(t, repo, nws)
	test.CreateIPs(t, repo, ips)

	tests := []struct {
		name    string
		rq      *apiv2.IPServiceDeleteRequest
		want    *apiv2.IPServiceDeleteResponse
		wantErr error
	}{
		{
			name: "delete known ip",
			rq:   &apiv2.IPServiceDeleteRequest{Ip: "1.2.3.4", Project: p1},
			want: &apiv2.IPServiceDeleteResponse{Ip: &apiv2.IP{Name: "ip1", Ip: "1.2.3.4", Project: p1, Network: "internet", Type: apiv2.IPType_IP_TYPE_EPHEMERAL, Meta: &apiv2.Meta{}}},
		},
		{
			name:    "delete unknown ip",
			rq:      &apiv2.IPServiceDeleteRequest{Ip: "1.2.3.7", Project: p1},
			want:    nil,
			wantErr: errorutil.NotFound(`no ip with id "1.2.3.7" found`),
		},
		{
			name:    "delete machine ip",
			rq:      &apiv2.IPServiceDeleteRequest{Ip: "1.2.3.6", Project: p1},
			want:    nil,
			wantErr: errorutil.InvalidArgument("ip with machine scope cannot be deleted"),
		},
	}
	for _, tt := range tests {
		t.Run(tt.name, func(t *testing.T) {
			i := &ipServiceServer{
				log:  log,
				repo: repo,
			}
			if tt.wantErr == nil {
				// Execute proto based validation
				test.Validate(t, tt.rq)
			}
			got, err := i.Delete(ctx, connect.NewRequest(tt.rq))
			if diff := cmp.Diff(err, tt.wantErr, errorutil.ConnectErrorComparer()); diff != "" {
				t.Errorf("diff = %s", diff)
			}

			if diff := cmp.Diff(
				tt.want, pointer.SafeDeref(got).Msg,
				protocmp.Transform(),
				protocmp.IgnoreFields(
					&apiv2.IP{}, "uuid",
				),
				protocmp.IgnoreFields(
					&apiv2.Meta{}, "created_at", "updated_at",
				),
			); diff != "" {
				t.Errorf("ipServiceServer.Delete() = %v, want %vņdiff: %s", got.Msg, tt.want, diff)
			}
		})
	}
}

func Test_ipServiceServer_Create(t *testing.T) {
	t.Parallel()

	log := slog.New(slog.NewJSONHandler(os.Stdout, &slog.HandlerOptions{Level: slog.LevelDebug}))

	testStore, closer := test.StartRepositoryWithCleanup(t, log)
	defer closer()
	repo := testStore.Store

	ts := httptest.NewServer(http.HandlerFunc(func(w http.ResponseWriter, r *http.Request) {
		_, _ = fmt.Fprintln(w, "a image")
	}))
	defer ts.Close()

	validURL := ts.URL

	ctx := t.Context()

	test.CreateTenants(t, testStore, []*apiv2.TenantServiceCreateRequest{{Name: "t1"}})
	test.CreateProjects(t, repo, []*apiv2.ProjectServiceCreateRequest{{Name: p0, Login: "t1"}, {Name: p1, Login: "t1"}, {Name: p2, Login: "t1"}})
	test.CreatePartitions(t, repo, []*adminv2.PartitionServiceCreateRequest{
		{Partition: &apiv2.Partition{Id: "partition-one", BootConfiguration: &apiv2.PartitionBootConfiguration{ImageUrl: validURL, KernelUrl: validURL}}},
		{Partition: &apiv2.Partition{Id: "partition-two", BootConfiguration: &apiv2.PartitionBootConfiguration{ImageUrl: validURL, KernelUrl: validURL}}},
		{Partition: &apiv2.Partition{Id: "partition-three", BootConfiguration: &apiv2.PartitionBootConfiguration{ImageUrl: validURL, KernelUrl: validURL}}},
	})

	nws := []*adminv2.NetworkServiceCreateRequest{
		{Id: pointer.Pointer("internet"), Prefixes: []string{"1.2.3.0/24"}, Type: apiv2.NetworkType_NETWORK_TYPE_EXTERNAL, Vrf: pointer.Pointer(uint32(11))},
		{Id: pointer.Pointer("internetv6"), Prefixes: []string{"2001:db8::/96"}, Type: apiv2.NetworkType_NETWORK_TYPE_EXTERNAL, Vrf: pointer.Pointer(uint32(12))},
		{
			Id:        pointer.Pointer("external-with-project"),
			Project:   pointer.Pointer(p1),
			Prefixes:  []string{"192.168.3.0/24"},
			Type:      apiv2.NetworkType_NETWORK_TYPE_EXTERNAL,
			Vrf:       pointer.Pointer(uint32(45)),
			Partition: pointer.Pointer("partition-three"),
		},
		{Id: pointer.Pointer("tenant-network"), Partition: pointer.Pointer("partition-one"), Prefixes: []string{"10.2.0.0/24"}, Type: apiv2.NetworkType_NETWORK_TYPE_SUPER, DefaultChildPrefixLength: &apiv2.ChildPrefixLength{Ipv4: pointer.Pointer(uint32(28))}},
		{Id: pointer.Pointer("tenant-network-v6"), Partition: pointer.Pointer("partition-two"), Prefixes: []string{"2001:db8:1::/64"}, Type: apiv2.NetworkType_NETWORK_TYPE_SUPER, DefaultChildPrefixLength: &apiv2.ChildPrefixLength{Ipv6: pointer.Pointer(uint32(80))}},
		{Id: pointer.Pointer("tenant-network-dualstack"), Partition: pointer.Pointer("partition-three"), Prefixes: []string{"10.3.0.0/24", "2001:db8:2::/64"}, Type: apiv2.NetworkType_NETWORK_TYPE_SUPER, DefaultChildPrefixLength: &apiv2.ChildPrefixLength{Ipv4: pointer.Pointer(uint32(28)), Ipv6: pointer.Pointer(uint32(80))}},
		{Id: pointer.Pointer("tenant-super-network-namespaced"), Prefixes: []string{"10.100.0.0/14"}, DefaultChildPrefixLength: &apiv2.ChildPrefixLength{Ipv4: pointer.Pointer(uint32(22))}, Type: apiv2.NetworkType_NETWORK_TYPE_SUPER_NAMESPACED},
	}
	ips := []*apiv2.IPServiceCreateRequest{
		{Name: pointer.Pointer("ip1"), Ip: pointer.Pointer("1.2.3.4"), Project: p1, Network: "internet"},
		{Name: pointer.Pointer("ip2"), Ip: pointer.Pointer("1.2.3.5"), Project: p1, Network: "internet"},
		{Name: pointer.Pointer("ip3"), Ip: pointer.Pointer("1.2.3.6"), Project: p1, Network: "internet"},
	}
	childNetworks := []*apiv2.NetworkServiceCreateRequest{
		{
			Name:          pointer.Pointer("private-v4"),
			Project:       p1,
			ParentNetwork: pointer.Pointer("tenant-network"),
		},
		{
			Name:          pointer.Pointer("private-v6"),
			Project:       p1,
			ParentNetwork: pointer.Pointer("tenant-network-v6"),
		},
		{
			Name:          pointer.Pointer("private-dualstack"),
			Project:       p1,
			ParentNetwork: pointer.Pointer("tenant-network-dualstack"),
		},
		{
			Name:          pointer.Pointer("private-namespaced-1"),
			Project:       p1,
			ParentNetwork: pointer.Pointer("tenant-super-network-namespaced"),
		},
		{
			Name:          pointer.Pointer("private-namespaced-2"),
			Project:       p2,
			ParentNetwork: pointer.Pointer("tenant-super-network-namespaced"),
		},
	}

	test.CreateNetworks(t, repo, nws)
	networks := test.AllocateNetworks(t, repo, childNetworks)
	test.CreateIPs(t, repo, ips)

	tests := []struct {
		name    string
		rq      *apiv2.IPServiceCreateRequest
		want    *apiv2.IPServiceCreateResponse
		wantErr error
	}{
		{
			name: "create random ephemeral ipv4",
			rq: &apiv2.IPServiceCreateRequest{
				Network: "internet",
				Project: p1,
			},
			want: &apiv2.IPServiceCreateResponse{
				Ip: &apiv2.IP{Ip: "1.2.3.1", Network: "internet", Project: p1, Type: apiv2.IPType_IP_TYPE_EPHEMERAL, Meta: &apiv2.Meta{}},
			},
		},
		{
			name: "create random ephemeral ipv6",
			rq: &apiv2.IPServiceCreateRequest{
<<<<<<< HEAD
				Network: networks["private-v6"].Id,
				Project: "p1",
			},
			want: &apiv2.IPServiceCreateResponse{
				Ip: &apiv2.IP{Ip: "2001:db8:1::1", Network: networks["private-v6"].Id, Project: "p1", Type: apiv2.IPType_IP_TYPE_EPHEMERAL, Meta: &apiv2.Meta{}},
=======
				Network: networks["private-v6"].ID,
				Project: p1,
			},
			want: &apiv2.IPServiceCreateResponse{
				Ip: &apiv2.IP{Ip: "2001:db8:1::1", Network: networks["private-v6"].ID, Project: p1, Type: apiv2.IPType_IP_TYPE_EPHEMERAL, Meta: &apiv2.Meta{}},
>>>>>>> 4bba441c
			},
		},
		{
			name: "create specific ephemeral ipv6",
			rq: &apiv2.IPServiceCreateRequest{
<<<<<<< HEAD
				Network: networks["private-v6"].Id,
				Project: "p1",
				Ip:      pointer.Pointer("2001:db8:1::99"),
			},
			want: &apiv2.IPServiceCreateResponse{
				Ip: &apiv2.IP{Ip: "2001:db8:1::99", Network: networks["private-v6"].Id, Project: "p1", Type: apiv2.IPType_IP_TYPE_EPHEMERAL, Meta: &apiv2.Meta{}},
=======
				Network: networks["private-v6"].ID,
				Project: p1,
				Ip:      pointer.Pointer("2001:db8:1::99"),
			},
			want: &apiv2.IPServiceCreateResponse{
				Ip: &apiv2.IP{Ip: "2001:db8:1::99", Network: networks["private-v6"].ID, Project: p1, Type: apiv2.IPType_IP_TYPE_EPHEMERAL, Meta: &apiv2.Meta{}},
>>>>>>> 4bba441c
			},
		},
		{
			name: "create random ephemeral ipv4 from a dualstack network",
			rq: &apiv2.IPServiceCreateRequest{
<<<<<<< HEAD
				Network: networks["private-dualstack"].Id,
				Project: "p1",
			},
			want: &apiv2.IPServiceCreateResponse{
				Ip: &apiv2.IP{Ip: "10.3.0.1", Network: networks["private-dualstack"].Id, Project: "p1", Type: apiv2.IPType_IP_TYPE_EPHEMERAL, Meta: &apiv2.Meta{}},
=======
				Network: networks["private-dualstack"].ID,
				Project: p1,
			},
			want: &apiv2.IPServiceCreateResponse{
				Ip: &apiv2.IP{Ip: "10.3.0.1", Network: networks["private-dualstack"].ID, Project: p1, Type: apiv2.IPType_IP_TYPE_EPHEMERAL, Meta: &apiv2.Meta{}},
>>>>>>> 4bba441c
			},
		},
		{
			name: "create random ephemeral ipv6 from a dualstack network",
			rq: &apiv2.IPServiceCreateRequest{
<<<<<<< HEAD
				Network:       networks["private-dualstack"].Id,
				Project:       "p1",
				AddressFamily: apiv2.IPAddressFamily_IP_ADDRESS_FAMILY_V6.Enum(),
			},
			want: &apiv2.IPServiceCreateResponse{
				Ip: &apiv2.IP{Ip: "2001:db8:2::1", Network: networks["private-dualstack"].Id, Project: "p1", Type: apiv2.IPType_IP_TYPE_EPHEMERAL, Meta: &apiv2.Meta{}},
=======
				Network:       networks["private-dualstack"].ID,
				Project:       p1,
				AddressFamily: apiv2.IPAddressFamily_IP_ADDRESS_FAMILY_V6.Enum(),
			},
			want: &apiv2.IPServiceCreateResponse{
				Ip: &apiv2.IP{Ip: "2001:db8:2::1", Network: networks["private-dualstack"].ID, Project: p1, Type: apiv2.IPType_IP_TYPE_EPHEMERAL, Meta: &apiv2.Meta{}},
>>>>>>> 4bba441c
			},
		},
		{
			name: "create specific ephemeral ipv4",
			rq: &apiv2.IPServiceCreateRequest{
				Network: "internet",
				Project: p1,
				Ip:      pointer.Pointer("1.2.3.99"),
			},
			want: &apiv2.IPServiceCreateResponse{
				Ip: &apiv2.IP{Ip: "1.2.3.99", Network: "internet", Project: p1, Type: apiv2.IPType_IP_TYPE_EPHEMERAL, Meta: &apiv2.Meta{}},
			},
		},
		{
			name: "create specific static ipv4",
			rq: &apiv2.IPServiceCreateRequest{
				Network: "internet",
				Project: p1,
				Ip:      pointer.Pointer("1.2.3.100"),
				Type:    apiv2.IPType_IP_TYPE_STATIC.Enum(),
			},
			want: &apiv2.IPServiceCreateResponse{
				Ip: &apiv2.IP{Ip: "1.2.3.100", Network: "internet", Project: p1, Type: apiv2.IPType_IP_TYPE_STATIC, Meta: &apiv2.Meta{}},
			},
		},
		{
			name: "create ip in a namespaced private",
			rq: &apiv2.IPServiceCreateRequest{
<<<<<<< HEAD
				Network: networks["private-namespaced-1"].Id,
				Project: "p1",
				Type:    apiv2.IPType_IP_TYPE_STATIC.Enum(),
			},
			want: &apiv2.IPServiceCreateResponse{
				Ip: &apiv2.IP{Ip: "10.100.0.1", Network: networks["private-namespaced-1"].Id, Namespace: pointer.Pointer("p1"), Project: "p1", Type: apiv2.IPType_IP_TYPE_STATIC, Meta: &apiv2.Meta{}},
=======
				Network: networks["private-namespaced-1"].ID,
				Project: p1,
				Type:    apiv2.IPType_IP_TYPE_STATIC.Enum(),
			},
			want: &apiv2.IPServiceCreateResponse{
				Ip: &apiv2.IP{Ip: "10.100.0.1", Network: networks["private-namespaced-1"].ID, Namespace: pointer.Pointer(p1), Project: p1, Type: apiv2.IPType_IP_TYPE_STATIC, Meta: &apiv2.Meta{}},
>>>>>>> 4bba441c
			},
		},
		{
			name: "create specific ipv4 which is already allocated",
			rq: &apiv2.IPServiceCreateRequest{
				Network: "internet",
				Project: p1,
				Ip:      pointer.Pointer("1.2.3.1"),
			},
			want:    nil,
			wantErr: errorutil.Conflict("AlreadyAllocatedError: given ip:1.2.3.1 is already allocated"),
		},
		{
			name: "allocate a static specific ip outside prefix",
			rq: &apiv2.IPServiceCreateRequest{
				Network: "internet",
				Project: p1,
				Ip:      pointer.Pointer("1.3.0.1"),
			},
			want:    nil,
			wantErr: errorutil.InvalidArgument("specific ip 1.3.0.1 not contained in any of the defined prefixes"),
		},
		{
			name: "allocate a random ip with unavailable addressfamily",
			rq: &apiv2.IPServiceCreateRequest{
<<<<<<< HEAD
				Network:       networks["private-v6"].Id,
				Project:       "p1",
=======
				Network:       networks["private-v6"].ID,
				Project:       p1,
>>>>>>> 4bba441c
				AddressFamily: apiv2.IPAddressFamily_IP_ADDRESS_FAMILY_V4.Enum(),
			},
			want:    nil,
			wantErr: errorutil.InvalidArgument("there is no prefix for the given addressfamily:IPv4 present in network:%s [IPv6]", networks["private-v6"].Id),
		},
		{
			name: "allocate a random ip with unavailable addressfamily",
			rq: &apiv2.IPServiceCreateRequest{
<<<<<<< HEAD
				Network:       networks["private-v4"].Id,
				Project:       "p1",
=======
				Network:       networks["private-v4"].ID,
				Project:       p1,
>>>>>>> 4bba441c
				AddressFamily: apiv2.IPAddressFamily_IP_ADDRESS_FAMILY_V6.Enum(),
			},
			want:    nil,
			wantErr: errorutil.InvalidArgument("there is no prefix for the given addressfamily:IPv6 present in network:%s [IPv4]", networks["private-v4"].Id),
		},
		{
			name: "disallow creating an ip address in a project-scoped network that does not belong to the request project",
			rq: &apiv2.IPServiceCreateRequest{
<<<<<<< HEAD
				Network:       networks["private-namespaced-2"].Id,
				Project:       "p1",
				AddressFamily: apiv2.IPAddressFamily_IP_ADDRESS_FAMILY_V6.Enum(),
			},
			want:    nil,
			wantErr: errorutil.InvalidArgument("not allowed to create ip with project p1 in network %s scoped to project p2", networks["private-namespaced-2"].Id),
=======
				Network:       networks["private-namespaced-2"].ID,
				Project:       p1,
				AddressFamily: apiv2.IPAddressFamily_IP_ADDRESS_FAMILY_V6.Enum(),
			},
			want:    nil,
			wantErr: errorutil.InvalidArgument("not allowed to create ip with project %s in network %s scoped to project %s", p1, networks["private-namespaced-2"].ID, p2),
>>>>>>> 4bba441c
		},
		{
			name: "create ip in project-scoped external network",
			rq: &apiv2.IPServiceCreateRequest{
				Network: "external-with-project",
				Project: p1,
				Type:    apiv2.IPType_IP_TYPE_STATIC.Enum(),
			},
			want: &apiv2.IPServiceCreateResponse{
				Ip: &apiv2.IP{Ip: "192.168.3.1", Network: "external-with-project", Project: p1, Type: apiv2.IPType_IP_TYPE_STATIC, Meta: &apiv2.Meta{}},
			},
		},
		{
			name: "create ip from external network with different project is not allowed",
			rq: &apiv2.IPServiceCreateRequest{
				Network: "external-with-project",
				Project: p2,
				Type:    apiv2.IPType_IP_TYPE_STATIC.Enum(),
			},
			want:    nil,
			wantErr: errorutil.InvalidArgument("not allowed to create ip with project %s in network external-with-project scoped to project %s", p2, p1),
		},
	}
	for _, tt := range tests {
		t.Run(tt.name, func(t *testing.T) {
			i := &ipServiceServer{
				log:  log,
				repo: repo,
			}
			if tt.wantErr == nil {
				// Execute proto based validation
				test.Validate(t, tt.rq)
			}
			got, err := i.Create(
				ctx, connect.NewRequest(tt.rq),
			)
			if diff := cmp.Diff(err, tt.wantErr, errorutil.ConnectErrorComparer()); diff != "" {
				t.Errorf("diff = %s", diff)
			}

			if diff := cmp.Diff(
				tt.want, pointer.SafeDeref(got).Msg,
				protocmp.Transform(),
				protocmp.IgnoreFields(
					&apiv2.IP{}, "uuid",
				),
				protocmp.IgnoreFields(
					&apiv2.Meta{}, "created_at", "updated_at",
				),
			); diff != "" {
				t.Errorf("ipServiceServer.Create() = %v, want %vņdiff: %s", got.Msg, tt.want, diff)
			}
		})
	}
}<|MERGE_RESOLUTION|>--- conflicted
+++ resolved
@@ -61,13 +61,8 @@
 	networks := lo.Assign(createdNetworks, allocatedNetworks)
 
 	test.CreateIPs(t, repo, []*apiv2.IPServiceCreateRequest{
-<<<<<<< HEAD
 		{Ip: pointer.Pointer("1.2.3.4"), Project: "p1", Network: "internet"},
 		{Ip: pointer.Pointer("12.100.0.4"), Project: "p1", Network: networks["private-1"].Id},
-=======
-		{Ip: pointer.Pointer("1.2.3.4"), Project: p1, Network: "internet"},
-		{Ip: pointer.Pointer("12.100.0.4"), Project: p1, Network: networks["private-1"].ID},
->>>>>>> 4bba441c
 	})
 
 	tests := []struct {
@@ -95,13 +90,8 @@
 		},
 		{
 			name:    "get namespaced existing",
-<<<<<<< HEAD
 			rq:      &apiv2.IPServiceGetRequest{Ip: "12.100.0.4", Project: "p1", Namespace: pointer.Pointer("p1")},
 			want:    &apiv2.IPServiceGetResponse{Ip: &apiv2.IP{Ip: "12.100.0.4", Project: "p1", Namespace: pointer.Pointer("p1"), Network: networks["private-1"].Id, Type: apiv2.IPType_IP_TYPE_EPHEMERAL, Meta: &apiv2.Meta{Generation: 0}}},
-=======
-			rq:      &apiv2.IPServiceGetRequest{Ip: "12.100.0.4", Project: p1, Namespace: pointer.Pointer(p1)},
-			want:    &apiv2.IPServiceGetResponse{Ip: &apiv2.IP{Ip: "12.100.0.4", Project: p1, Namespace: pointer.Pointer(p1), Network: networks["private-1"].ID, Type: apiv2.IPType_IP_TYPE_EPHEMERAL, Meta: &apiv2.Meta{Generation: 0}}},
->>>>>>> 4bba441c
 			wantErr: nil,
 		},
 	}
@@ -653,77 +643,43 @@
 		{
 			name: "create random ephemeral ipv6",
 			rq: &apiv2.IPServiceCreateRequest{
-<<<<<<< HEAD
 				Network: networks["private-v6"].Id,
 				Project: "p1",
 			},
 			want: &apiv2.IPServiceCreateResponse{
 				Ip: &apiv2.IP{Ip: "2001:db8:1::1", Network: networks["private-v6"].Id, Project: "p1", Type: apiv2.IPType_IP_TYPE_EPHEMERAL, Meta: &apiv2.Meta{}},
-=======
-				Network: networks["private-v6"].ID,
-				Project: p1,
-			},
-			want: &apiv2.IPServiceCreateResponse{
-				Ip: &apiv2.IP{Ip: "2001:db8:1::1", Network: networks["private-v6"].ID, Project: p1, Type: apiv2.IPType_IP_TYPE_EPHEMERAL, Meta: &apiv2.Meta{}},
->>>>>>> 4bba441c
 			},
 		},
 		{
 			name: "create specific ephemeral ipv6",
 			rq: &apiv2.IPServiceCreateRequest{
-<<<<<<< HEAD
 				Network: networks["private-v6"].Id,
 				Project: "p1",
 				Ip:      pointer.Pointer("2001:db8:1::99"),
 			},
 			want: &apiv2.IPServiceCreateResponse{
 				Ip: &apiv2.IP{Ip: "2001:db8:1::99", Network: networks["private-v6"].Id, Project: "p1", Type: apiv2.IPType_IP_TYPE_EPHEMERAL, Meta: &apiv2.Meta{}},
-=======
-				Network: networks["private-v6"].ID,
-				Project: p1,
-				Ip:      pointer.Pointer("2001:db8:1::99"),
-			},
-			want: &apiv2.IPServiceCreateResponse{
-				Ip: &apiv2.IP{Ip: "2001:db8:1::99", Network: networks["private-v6"].ID, Project: p1, Type: apiv2.IPType_IP_TYPE_EPHEMERAL, Meta: &apiv2.Meta{}},
->>>>>>> 4bba441c
 			},
 		},
 		{
 			name: "create random ephemeral ipv4 from a dualstack network",
 			rq: &apiv2.IPServiceCreateRequest{
-<<<<<<< HEAD
 				Network: networks["private-dualstack"].Id,
 				Project: "p1",
 			},
 			want: &apiv2.IPServiceCreateResponse{
 				Ip: &apiv2.IP{Ip: "10.3.0.1", Network: networks["private-dualstack"].Id, Project: "p1", Type: apiv2.IPType_IP_TYPE_EPHEMERAL, Meta: &apiv2.Meta{}},
-=======
-				Network: networks["private-dualstack"].ID,
-				Project: p1,
-			},
-			want: &apiv2.IPServiceCreateResponse{
-				Ip: &apiv2.IP{Ip: "10.3.0.1", Network: networks["private-dualstack"].ID, Project: p1, Type: apiv2.IPType_IP_TYPE_EPHEMERAL, Meta: &apiv2.Meta{}},
->>>>>>> 4bba441c
 			},
 		},
 		{
 			name: "create random ephemeral ipv6 from a dualstack network",
 			rq: &apiv2.IPServiceCreateRequest{
-<<<<<<< HEAD
 				Network:       networks["private-dualstack"].Id,
 				Project:       "p1",
 				AddressFamily: apiv2.IPAddressFamily_IP_ADDRESS_FAMILY_V6.Enum(),
 			},
 			want: &apiv2.IPServiceCreateResponse{
 				Ip: &apiv2.IP{Ip: "2001:db8:2::1", Network: networks["private-dualstack"].Id, Project: "p1", Type: apiv2.IPType_IP_TYPE_EPHEMERAL, Meta: &apiv2.Meta{}},
-=======
-				Network:       networks["private-dualstack"].ID,
-				Project:       p1,
-				AddressFamily: apiv2.IPAddressFamily_IP_ADDRESS_FAMILY_V6.Enum(),
-			},
-			want: &apiv2.IPServiceCreateResponse{
-				Ip: &apiv2.IP{Ip: "2001:db8:2::1", Network: networks["private-dualstack"].ID, Project: p1, Type: apiv2.IPType_IP_TYPE_EPHEMERAL, Meta: &apiv2.Meta{}},
->>>>>>> 4bba441c
 			},
 		},
 		{
@@ -752,21 +708,12 @@
 		{
 			name: "create ip in a namespaced private",
 			rq: &apiv2.IPServiceCreateRequest{
-<<<<<<< HEAD
 				Network: networks["private-namespaced-1"].Id,
 				Project: "p1",
 				Type:    apiv2.IPType_IP_TYPE_STATIC.Enum(),
 			},
 			want: &apiv2.IPServiceCreateResponse{
 				Ip: &apiv2.IP{Ip: "10.100.0.1", Network: networks["private-namespaced-1"].Id, Namespace: pointer.Pointer("p1"), Project: "p1", Type: apiv2.IPType_IP_TYPE_STATIC, Meta: &apiv2.Meta{}},
-=======
-				Network: networks["private-namespaced-1"].ID,
-				Project: p1,
-				Type:    apiv2.IPType_IP_TYPE_STATIC.Enum(),
-			},
-			want: &apiv2.IPServiceCreateResponse{
-				Ip: &apiv2.IP{Ip: "10.100.0.1", Network: networks["private-namespaced-1"].ID, Namespace: pointer.Pointer(p1), Project: p1, Type: apiv2.IPType_IP_TYPE_STATIC, Meta: &apiv2.Meta{}},
->>>>>>> 4bba441c
 			},
 		},
 		{
@@ -792,13 +739,8 @@
 		{
 			name: "allocate a random ip with unavailable addressfamily",
 			rq: &apiv2.IPServiceCreateRequest{
-<<<<<<< HEAD
 				Network:       networks["private-v6"].Id,
 				Project:       "p1",
-=======
-				Network:       networks["private-v6"].ID,
-				Project:       p1,
->>>>>>> 4bba441c
 				AddressFamily: apiv2.IPAddressFamily_IP_ADDRESS_FAMILY_V4.Enum(),
 			},
 			want:    nil,
@@ -807,13 +749,8 @@
 		{
 			name: "allocate a random ip with unavailable addressfamily",
 			rq: &apiv2.IPServiceCreateRequest{
-<<<<<<< HEAD
 				Network:       networks["private-v4"].Id,
 				Project:       "p1",
-=======
-				Network:       networks["private-v4"].ID,
-				Project:       p1,
->>>>>>> 4bba441c
 				AddressFamily: apiv2.IPAddressFamily_IP_ADDRESS_FAMILY_V6.Enum(),
 			},
 			want:    nil,
@@ -822,21 +759,12 @@
 		{
 			name: "disallow creating an ip address in a project-scoped network that does not belong to the request project",
 			rq: &apiv2.IPServiceCreateRequest{
-<<<<<<< HEAD
 				Network:       networks["private-namespaced-2"].Id,
 				Project:       "p1",
 				AddressFamily: apiv2.IPAddressFamily_IP_ADDRESS_FAMILY_V6.Enum(),
 			},
 			want:    nil,
 			wantErr: errorutil.InvalidArgument("not allowed to create ip with project p1 in network %s scoped to project p2", networks["private-namespaced-2"].Id),
-=======
-				Network:       networks["private-namespaced-2"].ID,
-				Project:       p1,
-				AddressFamily: apiv2.IPAddressFamily_IP_ADDRESS_FAMILY_V6.Enum(),
-			},
-			want:    nil,
-			wantErr: errorutil.InvalidArgument("not allowed to create ip with project %s in network %s scoped to project %s", p1, networks["private-namespaced-2"].ID, p2),
->>>>>>> 4bba441c
 		},
 		{
 			name: "create ip in project-scoped external network",
