--- conflicted
+++ resolved
@@ -34,16 +34,7 @@
 		return nil, errorutil.Convert(err)
 	}
 
-<<<<<<< HEAD
-	converted, err := f.repo.FilesystemLayout().ConvertToProto(ctx, fsl)
-	if err != nil {
-		return nil, errorutil.Convert(err)
-	}
-
-	return &adminv2.FilesystemServiceCreateResponse{FilesystemLayout: converted}, nil
-=======
-	return connect.NewResponse(&adminv2.FilesystemServiceCreateResponse{FilesystemLayout: fsl}), nil
->>>>>>> d218049f
+	return &adminv2.FilesystemServiceCreateResponse{FilesystemLayout: fsl}, nil
 }
 
 // Delete implements adminv2connect.FilesystemServiceHandler.
@@ -53,16 +44,7 @@
 		return nil, errorutil.Convert(err)
 	}
 
-<<<<<<< HEAD
-	converted, err := f.repo.FilesystemLayout().ConvertToProto(ctx, fsl)
-	if err != nil {
-		return nil, errorutil.Convert(err)
-	}
-
-	return &adminv2.FilesystemServiceDeleteResponse{FilesystemLayout: converted}, nil
-=======
-	return connect.NewResponse(&adminv2.FilesystemServiceDeleteResponse{FilesystemLayout: fsl}), nil
->>>>>>> d218049f
+	return &adminv2.FilesystemServiceDeleteResponse{FilesystemLayout: fsl}, nil
 }
 
 // Update implements adminv2connect.FilesystemServiceHandler.
@@ -72,14 +54,5 @@
 		return nil, errorutil.Convert(err)
 	}
 
-<<<<<<< HEAD
-	converted, err := f.repo.FilesystemLayout().ConvertToProto(ctx, fsl)
-	if err != nil {
-		return nil, errorutil.Convert(err)
-	}
-
-	return &adminv2.FilesystemServiceUpdateResponse{FilesystemLayout: converted}, nil
-=======
-	return connect.NewResponse(&adminv2.FilesystemServiceUpdateResponse{FilesystemLayout: fsl}), nil
->>>>>>> d218049f
+	return &adminv2.FilesystemServiceUpdateResponse{FilesystemLayout: fsl}, nil
 }