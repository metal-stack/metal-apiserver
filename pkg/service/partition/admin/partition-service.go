--- conflicted
+++ resolved
@@ -30,13 +30,7 @@
 
 // Create implements adminv2connect.PartitionServiceHandler.
 func (p *partitionServiceServer) Create(ctx context.Context, rq *connect.Request[adminv2.PartitionServiceCreateRequest]) (*connect.Response[adminv2.PartitionServiceCreateResponse], error) {
-<<<<<<< HEAD
-	p.log.Debug("create", "msg", rq.Msg)
-
 	image, err := p.repo.Partition().Create(ctx, rq.Msg)
-=======
-	validated, err := p.repo.Partition().ValidateCreate(ctx, rq.Msg)
->>>>>>> 956e5e47
 	if err != nil {
 		return nil, errorutil.Convert(err)
 	}
@@ -51,18 +45,7 @@
 
 // Delete implements adminv2connect.PartitionServiceHandler.
 func (p *partitionServiceServer) Delete(ctx context.Context, rq *connect.Request[adminv2.PartitionServiceDeleteRequest]) (*connect.Response[adminv2.PartitionServiceDeleteResponse], error) {
-<<<<<<< HEAD
-	p.log.Debug("delete", "msg", rq.Msg)
-
 	partition, err := p.repo.Partition().Delete(ctx, rq.Msg.Id)
-=======
-	validated, err := p.repo.Partition().ValidateDelete(ctx, &metal.Partition{Base: metal.Base{ID: rq.Msg.Id}})
-	if err != nil {
-		return nil, errorutil.Convert(err)
-	}
-
-	partition, err := p.repo.Partition().Delete(ctx, validated)
->>>>>>> 956e5e47
 	if err != nil {
 		return nil, errorutil.Convert(err)
 	}
@@ -75,18 +58,7 @@
 
 // Update implements adminv2connect.PartitionServiceHandler.
 func (p *partitionServiceServer) Update(ctx context.Context, rq *connect.Request[adminv2.PartitionServiceUpdateRequest]) (*connect.Response[adminv2.PartitionServiceUpdateResponse], error) {
-<<<<<<< HEAD
-	p.log.Debug("update", "msg", rq.Msg)
-
 	partition, err := p.repo.Partition().Update(ctx, rq.Msg.Partition.Id, rq.Msg)
-=======
-	validated, err := p.repo.Partition().ValidateUpdate(ctx, rq.Msg)
-	if err != nil {
-		return nil, errorutil.Convert(err)
-	}
-
-	partition, err := p.repo.Partition().Update(ctx, validated)
->>>>>>> 956e5e47
 	if err != nil {
 		return nil, errorutil.Convert(err)
 	}
