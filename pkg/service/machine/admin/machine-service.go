package admin

import (
	"context"
	"log/slog"

	"connectrpc.com/connect"
	adminv2 "github.com/metal-stack/api/go/metalstack/admin/v2"
	"github.com/metal-stack/api/go/metalstack/admin/v2/adminv2connect"
	apiv2 "github.com/metal-stack/api/go/metalstack/api/v2"
	"github.com/metal-stack/metal-apiserver/pkg/errorutil"
	"github.com/metal-stack/metal-apiserver/pkg/repository"
)

type Config struct {
	Log  *slog.Logger
	Repo *repository.Store
}

type machineServiceServer struct {
	log  *slog.Logger
	repo *repository.Store
}

func New(c Config) adminv2connect.MachineServiceHandler {
	return &machineServiceServer{
		log:  c.Log.WithGroup("adminMachineService"),
		repo: c.Repo,
	}
}

// Get implements apiv2connect.MachineServiceHandler.
func (m *machineServiceServer) Get(ctx context.Context, rq *connect.Request[adminv2.MachineServiceGetRequest]) (*connect.Response[adminv2.MachineServiceGetResponse], error) {
	req := rq.Msg

	machine, err := m.repo.UnscopedMachine().Get(ctx, req.Uuid)
	if err != nil {
		return nil, errorutil.Convert(err)
	}

	return connect.NewResponse(&adminv2.MachineServiceGetResponse{
		Machine: machine,
	}), nil
}

// List implements apiv2connect.MachineServiceHandler.
func (m *machineServiceServer) List(ctx context.Context, rq *connect.Request[adminv2.MachineServiceListRequest]) (*connect.Response[adminv2.MachineServiceListResponse], error) {
	partitions, err := m.repo.Partition().List(ctx, &apiv2.PartitionQuery{})
	if err != nil {
		return nil, errorutil.Convert(err)
	}

	partition := rq.Msg.Partition
	if partition == nil {
		if len(partitions) > 1 {
			return nil, errorutil.InvalidArgument("no partition specified, but %d partitions available", len(partitions))
		}
		if len(partitions) == 1 {
<<<<<<< HEAD
			partition = partitions[0].Id
=======
			partition = &partitions[0].ID
>>>>>>> 746d65d7
		}
	}

	q := rq.Msg.Query
	q.Partition = partition

	machines, err := m.repo.UnscopedMachine().List(ctx, q)
	if err != nil {
		return nil, errorutil.Convert(err)
	}

	return connect.NewResponse(&adminv2.MachineServiceListResponse{Machines: machines}), nil
}<|MERGE_RESOLUTION|>--- conflicted
+++ resolved
@@ -56,11 +56,7 @@
 			return nil, errorutil.InvalidArgument("no partition specified, but %d partitions available", len(partitions))
 		}
 		if len(partitions) == 1 {
-<<<<<<< HEAD
-			partition = partitions[0].Id
-=======
 			partition = &partitions[0].ID
->>>>>>> 746d65d7
 		}
 	}
 
