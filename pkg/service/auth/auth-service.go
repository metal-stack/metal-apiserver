--- conflicted
+++ resolved
@@ -20,15 +20,8 @@
 	"github.com/markbates/goth"
 	"github.com/markbates/goth/gothic"
 	apiv2 "github.com/metal-stack/api/go/metalstack/api/v2"
-<<<<<<< HEAD
 	"github.com/metal-stack/metal-apiserver/pkg/errorutil"
 	"github.com/metal-stack/metal-apiserver/pkg/repository"
-=======
-	mdcv1 "github.com/metal-stack/masterdata-api/api/v1"
-	mdc "github.com/metal-stack/masterdata-api/pkg/client"
-
-	putil "github.com/metal-stack/metal-apiserver/pkg/project"
->>>>>>> 2e43d7b2
 	"github.com/metal-stack/metal-apiserver/pkg/service/token"
 	tutil "github.com/metal-stack/metal-apiserver/pkg/tenant"
 	"github.com/metal-stack/metal-lib/auditing"
@@ -274,11 +267,7 @@
 
 	// Create Token
 
-<<<<<<< HEAD
 	pat, err := a.repo.UnscopedProject().GetProjectsAndTenants(ctx, u.login)
-=======
-	pat, err := putil.GetProjectsAndTenants(ctx, a.masterClient, u.login)
->>>>>>> 2e43d7b2
 	if err != nil {
 		http.Error(res, fmt.Sprintf("unable to lookup projects and tenants: %v", err), http.StatusInternalServerError)
 		return
@@ -382,7 +371,6 @@
 		return nil
 	}
 
-<<<<<<< HEAD
 	if errorutil.IsNotFound(err) {
 		return err
 	}
@@ -394,23 +382,5 @@
 
 	_, err = a.repo.Tenant().Member(u.login).Create(ctx, validatedMember)
 
-=======
-	if connect.CodeOf(err) != connect.CodeNotFound {
-		return err
-	}
-
-	_, err = a.masterClient.TenantMember().Create(ctx, &mdcv1.TenantMemberCreateRequest{
-		TenantMember: &mdcv1.TenantMember{
-			Meta: &mdcv1.Meta{
-				Annotations: map[string]string{
-					tutil.TenantRoleAnnotation: apiv2.TenantRole_TENANT_ROLE_OWNER.String(),
-				},
-			},
-			TenantId: u.login,
-			MemberId: u.login,
-		},
-	})
-
->>>>>>> 2e43d7b2
 	return err
 }