package size

import (
	"context"
	"log/slog"

	apiv2 "github.com/metal-stack/api/go/metalstack/api/v2"
	"github.com/metal-stack/api/go/metalstack/api/v2/apiv2connect"
	"github.com/metal-stack/metal-apiserver/pkg/errorutil"
	"github.com/metal-stack/metal-apiserver/pkg/repository"
)

type Config struct {
	Log  *slog.Logger
	Repo *repository.Store
}

type sizeServiceServer struct {
	log  *slog.Logger
	repo *repository.Store
}

func New(c Config) apiv2connect.SizeServiceHandler {
	return &sizeServiceServer{
		log:  c.Log.WithGroup("sizeService"),
		repo: c.Repo,
	}
}

// Get implements apiv2connect.SizeServiceHandler.
func (s *sizeServiceServer) Get(ctx context.Context, rq *apiv2.SizeServiceGetRequest) (*apiv2.SizeServiceGetResponse, error) {
	size, err := s.repo.Size().Get(ctx, rq.Id)
	if err != nil {
		return nil, errorutil.Convert(err)
	}

<<<<<<< HEAD
	converted, err := s.repo.Size().ConvertToProto(ctx, size)
	if err != nil {
		return nil, errorutil.Convert(err)
	}

	return &apiv2.SizeServiceGetResponse{Size: converted}, nil
=======
	return connect.NewResponse(&apiv2.SizeServiceGetResponse{Size: size}), nil
>>>>>>> d218049f
}

// List implements apiv2connect.SizeServiceHandler.
func (s *sizeServiceServer) List(ctx context.Context, rq *apiv2.SizeServiceListRequest) (*apiv2.SizeServiceListResponse, error) {
	sizes, err := s.repo.Size().List(ctx, rq.Query)
	if err != nil {
		return nil, errorutil.Convert(err)
	}

<<<<<<< HEAD
	return &apiv2.SizeServiceListResponse{Sizes: result}, nil
=======
	return connect.NewResponse(&apiv2.SizeServiceListResponse{Sizes: sizes}), nil
>>>>>>> d218049f
}<|MERGE_RESOLUTION|>--- conflicted
+++ resolved
@@ -34,16 +34,7 @@
 		return nil, errorutil.Convert(err)
 	}
 
-<<<<<<< HEAD
-	converted, err := s.repo.Size().ConvertToProto(ctx, size)
-	if err != nil {
-		return nil, errorutil.Convert(err)
-	}
-
-	return &apiv2.SizeServiceGetResponse{Size: converted}, nil
-=======
-	return connect.NewResponse(&apiv2.SizeServiceGetResponse{Size: size}), nil
->>>>>>> d218049f
+	return &apiv2.SizeServiceGetResponse{Size: size}, nil
 }
 
 // List implements apiv2connect.SizeServiceHandler.
@@ -53,9 +44,5 @@
 		return nil, errorutil.Convert(err)
 	}
 
-<<<<<<< HEAD
-	return &apiv2.SizeServiceListResponse{Sizes: result}, nil
-=======
-	return connect.NewResponse(&apiv2.SizeServiceListResponse{Sizes: sizes}), nil
->>>>>>> d218049f
+	return &apiv2.SizeServiceListResponse{Sizes: sizes}, nil
 }